--- conflicted
+++ resolved
@@ -31,12 +31,7 @@
     new skV;
     event HonestP(pk(skV));
     out(pk(skV));
-
-<<<<<<< HEAD
     in(<aenc(shared_key,pk(=skV)),signed>);
-=======
-    in(<aenc(shared_key,pk(skV)),signed>);
->>>>>>> 211e7e68
     if  aenc(shared_key,pk(skV)) = check_rep(signed,<'loc',pk(skV)>) then
        (
 
@@ -52,24 +47,13 @@
 		out(senc(ok(x,tkn(token)),shared_key))
 
 
-<<<<<<< HEAD
-	)
-	)
-
-
-process:
-=======
-	in(senc(ask(x,tkn(token2)),shared_key));     // consumption of the token and confirmation
-	if tkn(token)=tkn(token2) then
-		out(senc(ok(x,tkn(token)),shared_key))
-
-
 	)
 	)
 
 
 
->>>>>>> 211e7e68
+process:
+
 new prog; event Auth(prog);   // initialisiation of the licensed program
  (  (!p) || (!vendor) )
 
@@ -77,12 +61,7 @@
 lemma attested_comput:
 	"All #t1 inp pk. Poutput(inp,pk)@t1  ==> (Ex #t2 . Token(pk)@t2 & t2 <t1 )"
 
-<<<<<<< HEAD
-=======
-lemma attested_comput:
-	"All #t1 inp pk. Poutput(inp,pk)@t1  ==> (Ex #t2 . Token(pk)@t2 & t2 <t1 )"
 
->>>>>>> 211e7e68
 lemma unique:
 	"not (Ex #t1 #t2 pk inp inp2 .
 		 Poutput(inp,pk)@t1
