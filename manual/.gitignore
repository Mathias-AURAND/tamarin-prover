--- conflicted
+++ resolved
@@ -72,11 +72,8 @@
 
 # End of https://www.gitignore.io/api/emacs
 
-<<<<<<< HEAD
-=======
 # MacOS
 .DS_Store
 
->>>>>>> 2a756d45
 # tag file
 tags