--- conflicted
+++ resolved
@@ -160,7 +160,6 @@
   Year =	 2001
 }
 
-<<<<<<< HEAD
 @inproceedings{kunnemann2019,
   title = {Automated {{Verification}} of {{Accountability}} in {{Security Protocols}}},
   booktitle = {2019 {{IEEE}} 32nd {{Computer Security Foundations Symposium}} ({{CSF}})},
@@ -184,19 +183,4 @@
   bibsource = {dblp computer science bibliography, https://dblp.org},
   biburl = {https://dblp.org/rec/conf/csfw/MorioK21.bib},
   timestamp = {Fri, 13 Aug 2021 09:35:20 +0200},
-=======
-@inproceedings{jacomme2017symbolic,
-  title =	 {Symbolic models for isolated execution environments},
-  author =	 {Jacomme, Charlie and Kremer, Steve and Scerri,
-Guillaume},
-  booktitle =	 {IEEE European Symposium on Security and Privacy
-(EuroS\&P 2017)},
-  pages =	 {530--545},
-  year =	 2017,
-  organization = {IEEE}
-}
-
-@misc{sapicplus,
-    note = {Not yet published}
->>>>>>> 2a756d45
 }