flags: {}
packages:
- '.'
- lib/theory/
- lib/term/
- lib/utils/
- lib/sapic/
<<<<<<< HEAD
- lib/accountability/
extra-deps: [ binary-instances-1, fclabels-2.0.4 ]
resolver: lts-16.12
=======
resolver: lts-18.13
>>>>>>> 6005d13a
nix:
  packages: [ zlib ]<|MERGE_RESOLUTION|>--- conflicted
+++ resolved
@@ -5,12 +5,7 @@
 - lib/term/
 - lib/utils/
 - lib/sapic/
-<<<<<<< HEAD
 - lib/accountability/
-extra-deps: [ binary-instances-1, fclabels-2.0.4 ]
-resolver: lts-16.12
-=======
 resolver: lts-18.13
->>>>>>> 6005d13a
 nix:
   packages: [ zlib ]