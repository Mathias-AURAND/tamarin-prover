--- conflicted
+++ resolved
@@ -250,9 +250,9 @@
         , monad-control
         , lifted-base
         , threads
+        , resourcet
 
     build-depends:
-<<<<<<< HEAD
         base
       , bytestring
       , deepseq
@@ -279,35 +279,6 @@
       , tamarin-prover-utils  == 1.0.0
       , tamarin-prover-term   == 1.0.0
       , tamarin-prover-theory == 1.0.0
-=======
-        base              == 4.*
-      , bytestring        >= 0.9
-      , deepseq           >= 1.3
-      , array             >= 0.3
-      , containers        >= 0.4.2
-      , dlist             >= 0.5
-      , mtl               >= 2.1
-      , cmdargs           == 0.10.*
-      , filepath          >= 1.1
-      , directory         >= 1.0
-      , process           >= 1.1
-      , parsec            == 3.1.*
-      , safe              >= 0.2
-      , transformers      >= 0.3
-      , fclabels
-      , uniplate          == 1.6.*
-      , syb               >= 0.3.3
-      , binary            >= 0.5
-      , derive            == 2.5.*
-      , time              >= 1.2
-      , parallel          == 3.2.*
-      , HUnit             == 1.2.*
-
-      , tamarin-prover-utils  >= 0.8.5.1  && < 0.9
-      , tamarin-prover-term   >= 0.8.5.1  && < 0.9
-      , tamarin-prover-theory >= 0.8.6.0  && < 0.9
->>>>>>> 195da66a
-
 
     other-modules:
       Paths_tamarin_prover
