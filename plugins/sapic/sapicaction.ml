--- conflicted
+++ resolved
@@ -73,11 +73,7 @@
       | Cond(a) -> Node(Cond(substitute_a v t a), substitute id t left, substitute id t right)
       | Msg_In(u) ->
             (* Note for future port: raise warning if variables in message input are bound or pattern matching is used,
-<<<<<<< HEAD
-             * at the formal semantics consider only variables. Or maybe introduce strict mode?
-=======
              * as the formal semantics consider only variables. Or maybe introduce strict mode?
->>>>>>> e0b4485c
              *)
 	  (* if  VarSet.mem ( Var.Msg(id) ) (vars_t u) then (1* rebinding variable id, stop substituting *1) *)
 	    (* Node( Msg_In(u), left, right ) *)
