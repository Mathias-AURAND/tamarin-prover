--- conflicted
+++ resolved
@@ -41,27 +41,9 @@
     |   Node(Cond(Action("eq",_)), _, _) -> true
     |   Node(_,left,right) -> (contains_eq left) || (contains_eq right)
 
-<<<<<<< HEAD
 let rec contains_resilient_io t = 
     match t with
       Empty -> false
     |   Node(Ch_In(Var(PubFixed("r")),_), _, _) 
     |   Node(Ch_Out(Var(PubFixed("r")),_), _, _)  -> true
-    |   Node(_,left,right) -> (contains_eq left) || (contains_eq right)
-=======
-let rec get_lock_positions x = match x with
-   Node(AnnotatedLock(_,a), l, r) -> a :: ( get_lock_positions (l)  @ get_lock_positions (r))
-    | Node(_, l, r) -> ( get_lock_positions (l)  @ get_lock_positions (r))
-    | _ -> []
-
-let rec remove_duplicates lst= match lst with
-      [] -> []
-    | h::hs -> h :: (remove_duplicates (List.filter (fun x -> x<>h) hs))
-
-let rec print_lock_restrictions x = match x with
-      [] -> ""
-    | h::t -> res_locking_l h ^ print_lock_restrictions t
-
-
-
->>>>>>> 86cfab8c
+    |   Node(_,left,right) -> (contains_eq left) || (contains_eq right)