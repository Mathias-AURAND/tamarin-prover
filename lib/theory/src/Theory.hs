-- FIXME: for functions prove
-- |
-- Copyright   : (c) 2010-2012 Benedikt Schmidt & Simon Meier
-- License     : GPL v3 (see LICENSE)
--
-- Maintainer  : Simon Meier <iridcode@gmail.com>, Alexander Dax <alexander@dax.saarland>
-- Portability : GHC only
--
-- Theory datatype and transformations on it.
module Theory (
  -- * Formulas
    expandFormula

  -- * Restrictions
  , expandRestriction


  -- * Processes
  , ProcessDef(..)
  , TranslationElement(..)
  -- Datastructure added to Theory Items
  , addProcess
  , findProcess
  , addProcessDef
  , lookupProcessDef
  , pName
  , pBody

  -- * Options
  , transAllowPatternMatchinginLookup
  , transProgress
  , transReliable
  , transReport
  , thyOptions
  , setOption

  -- * Predicates
  , Predicate(..)
  , pFact
  , addPredicate

  -- * Case Tests
  , CaseTest(..)
  , cName
  , cFormula
  , caseTestToPredicate
  , defineCaseTests

  -- * Lemmas
  , LemmaAttribute(..)
  , TraceQuantifier(..)
  , CaseIdentifier
  , Lemma
  , SyntacticLemma
  , ProtoLemma(..)
  , AccLemma(..)
  , lName
  , DiffLemma
  , lDiffName
  , lDiffAttributes
  , lDiffProof
  , lTraceQuantifier
  , lFormula
  , lAttributes
  , lProof
  , aName
  , aAttributes
  , aCaseIdentifiers
  , aCaseTests
  , aFormula
  , unprovenLemma
  , skeletonLemma
  , skeletonDiffLemma
  , isLeftLemma
  , isRightLemma
--   , isBothLemma
  , addLeftLemma
  , addRightLemma
  , expandLemma

  -- * Theories
  , Theory(..)
  , DiffTheory(..)
  , TheoryItem(..)
  , DiffTheoryItem(..)
  , thyName
  , thySignature
  , thyCache
  , thyItems
  , diffThyName
  , diffThySignature
  , diffThyCacheLeft
  , diffThyCacheRight
  , diffThyDiffCacheLeft
  , diffThyDiffCacheRight
  , diffThyItems
  , diffTheoryLemmas
  , diffTheorySideLemmas
  , diffTheoryDiffRules
  , diffTheoryDiffLemmas
  , theoryRules
  , theoryLemmas
  , theoryCaseTests
  , theoryRestrictions
  , theoryProcesses
  , theoryAccLemmas
  , diffTheoryRestrictions
  , diffTheorySideRestrictions
  , addRestriction
  , addLemma
  , addAccLemma
  , addCaseTest
  , addRestrictionDiff
  , addLemmaDiff
  , addDiffLemma
  , addHeuristic
  , addDiffHeuristic
  , removeLemma
  , removeLemmaDiff
  , removeDiffLemma
  , lookupLemma
  , lookupDiffLemma
  , lookupAccLemma
  , lookupCaseTest
  , lookupLemmaDiff
  , addComment
  , addDiffComment
  , addStringComment
  , addFormalComment
  , addFormalCommentDiff
  , filterSide
  , addDefaultDiffLemma
  , addProtoRuleLabel
  , addIntrRuleLabels

  -- ** Open theories
  , OpenTheory
  , OpenTheoryItem
  , OpenTranslatedTheory
  , OpenDiffTheory
  , removeTranslationItems
--  , EitherTheory
  , EitherOpenTheory
  , EitherClosedTheory
  , defaultOpenTheory
  , defaultOpenDiffTheory
  , addProtoRule
  , addProtoDiffRule
  , addOpenProtoRule
  , addOpenProtoDiffRule
  , applyPartialEvaluation
  , applyPartialEvaluationDiff
  , addIntrRuleACsAfterTranslate
  , addIntrRuleACs
  , addIntrRuleACsDiffBoth
  , addIntrRuleACsDiffBothDiff
  , addIntrRuleACsDiffAll
  , normalizeTheory

  -- ** Closed theories
  , ClosedTheory
  , ClosedDiffTheory
  , ClosedRuleCache(..) -- FIXME: this is only exported for the Binary instances
  , closeTheory
  , closeTheoryWithMaude
  , closeDiffTheory
  , closeDiffTheoryWithMaude
  , openTheory
  , openTranslatedTheory
  , openDiffTheory

  , ClosedProtoRule(..)
  , OpenProtoRule(..)
  , oprRuleE
  , oprRuleAC
  , cprRuleE
  , cprRuleAC
  , DiffProtoRule(..)
  , dprRule
  , dprLeftRight
  , unfoldRuleVariants

  , getLemmas
  , getEitherLemmas
  , getDiffLemmas
  , getIntrVariants
  , getIntrVariantsDiff
  , getProtoRuleEs
  , getProtoRuleEsDiff
  , getProofContext
  , getProofContextDiff
  , getDiffProofContext
  , getClassifiedRules
  , getDiffClassifiedRules
  , getInjectiveFactInsts
  , getDiffInjectiveFactInsts

  , getSource
  , getDiffSource

  -- ** Proving
  , ProofSkeleton
  , DiffProofSkeleton
  , proveTheory
  , proveDiffTheory

  -- ** Lemma references
  , lookupLemmaProof
  , modifyLemmaProof
  , lookupLemmaProofDiff
  , modifyLemmaProofDiff
  , lookupDiffLemmaProof
  , modifyDiffLemmaProof

  -- * Pretty printing
  , prettyTheory
  , prettyFormalComment
  , prettyLemmaName
  , prettyRestriction
  , prettyLemma
  , prettyDiffLemmaName
  , prettyClosedTheory
  , prettyClosedDiffTheory
  , prettyOpenTheory
  , prettyOpenTranslatedTheory
  , prettyOpenDiffTheory

  , prettyOpenProtoRule
  , prettyDiffRule

  , prettyClosedSummary
  , prettyClosedDiffSummary

  , prettyIntruderVariants
  , prettyTraceQuantifier

  , prettyProcess
  , prettyProcessDef

  -- * Convenience exports
  , module Theory.Model
  , module Theory.Proof
  , module Pretty

  ) where

-- import           Debug.Trace

import           Prelude                             hiding (id, (.))


-- import           Data.Typeable


-- import qualified Data.Label.Total


import           Theory.Model
import           Theory.Proof



import           TheoryObject

<<<<<<< HEAD
-- | Proof skeletons are used to represent proofs in open theories.
type ProofSkeleton    = Proof ()

-- | Convert a proof skeleton to an incremental proof without any sequent
-- annotations.
skeletonToIncrementalProof :: ProofSkeleton -> IncrementalProof
skeletonToIncrementalProof = fmap (fmap (const Nothing))

-- | Convert an incremental proof to a proof skeleton by dropping all
-- annotations.
incrementalToSkeletonProof :: IncrementalProof -> ProofSkeleton
incrementalToSkeletonProof = fmap (fmap (const ()))

-- | Proof skeletons are used to represent proofs in open theories.
type DiffProofSkeleton    = DiffProof ()

-- | Convert a proof skeleton to an incremental proof without any sequent
-- annotations.
skeletonToIncrementalDiffProof :: DiffProofSkeleton -> IncrementalDiffProof
skeletonToIncrementalDiffProof = fmap (fmap (const Nothing))

-- | Convert an incremental proof to a proof skeleton by dropping all
-- annotations.
incrementalToSkeletonDiffProof :: IncrementalDiffProof -> DiffProofSkeleton
incrementalToSkeletonDiffProof = fmap (fmap (const ()))

------------------------------------------------------------------------------
-- Commented sets of rewriting rules
------------------------------------------------------------------------------

-- | A protocol rewriting rule modulo E together with its possible assertion
-- soundness proof.
-- Optionally, the variant(s) modulo AC can be present if they were loaded
-- or contain additional actions.
data OpenProtoRule = OpenProtoRule
       { _oprRuleE  :: ProtoRuleE             -- original rule modulo E
       , _oprRuleAC :: [ProtoRuleAC]          -- variant(s) modulo AC
       }
       deriving( Eq, Ord, Show, Generic, NFData, Binary )

-- | A diff protocol rewriting rule modulo E
-- Optionally, the left and right rules can be present if they were loaded
-- or contain additional actions.
data DiffProtoRule = DiffProtoRule
       { _dprRule       :: ProtoRuleE         -- original rule with diff
       , _dprLeftRight  :: Maybe (OpenProtoRule, OpenProtoRule)
                                              -- left and right instances
       }
       deriving( Eq, Ord, Show, Generic, NFData, Binary )

-- | A closed proto rule lists its original rule modulo E, the corresponding
-- variant(s) modulo AC, and if required the assertion soundness proof.
-- When using auto-sources, all non-trivial variants of a ClosedProtoRule are
-- split up into multiple ClosedProtoRules. Auto-sources also only adds
-- actions only to closed rules. Opening such rules keeps the AC rules s.t.
-- they can be exported.
data ClosedProtoRule = ClosedProtoRule
       { _cprRuleE         :: ProtoRuleE      -- original rule modulo E
       , _cprRuleAC        :: ProtoRuleAC     -- variant(s) modulo AC
       }
       deriving( Eq, Ord, Show, Generic, NFData, Binary )

type OpenRuleCache = [IntrRuleAC]

data ClosedRuleCache = ClosedRuleCache
       { _crcRules               :: ClassifiedRules
       , _crcRawSources          :: [Source]
       , _crcRefinedSources      :: [Source]
       , _crcInjectiveFactInsts  :: S.Set FactTag
       }
       deriving( Eq, Ord, Show, Generic, NFData, Binary )

$(mkLabels [''OpenProtoRule, ''DiffProtoRule, ''ClosedProtoRule, ''ClosedRuleCache])

instance HasRuleName OpenProtoRule where
    ruleName = ruleName . L.get oprRuleE

instance HasRuleName DiffProtoRule where
    ruleName = ruleName . L.get dprRule

instance HasRuleName ClosedProtoRule where
    ruleName = ruleName . L.get cprRuleAC

-- | Get an OpenProtoRule's name
getOpenProtoRuleName :: OpenProtoRule -> String
getOpenProtoRuleName (OpenProtoRule ruE _) = getRuleName ruE

-- | Add the diff label to an OpenProtoRule
addProtoDiffLabel :: OpenProtoRule -> String -> OpenProtoRule
addProtoDiffLabel (OpenProtoRule ruE ruAC) label = OpenProtoRule (addDiffLabel ruE label) (fmap ((flip addDiffLabel) label) ruAC)

equalOpenRuleUpToDiffAnnotation :: OpenProtoRule -> OpenProtoRule -> Bool
equalOpenRuleUpToDiffAnnotation (OpenProtoRule ruE1 ruAC1) (OpenProtoRule ruE2 ruAC2) =
  equalRuleUpToDiffAnnotationSym ruE1 ruE2 && length ruAC1 == length ruAC2 &&
  all (uncurry equalRuleUpToDiffAnnotationSym) (zip ruAC1 ruAC2)

-- Relation between open and closed rule sets
---------------------------------------------

-- | All intruder rules of a set of classified rules.
intruderRules :: ClassifiedRules -> [IntrRuleAC]
intruderRules rules = do
    Rule (IntrInfo i) ps cs as nvs <- joinAllRules rules
    return $ Rule i ps cs as nvs

-- | Open a rule cache. Variants and precomputed case distinctions are dropped.
openRuleCache :: ClosedRuleCache -> OpenRuleCache
openRuleCache = intruderRules . L.get crcRules

-- | Open a protocol rule; i.e., drop variants and proof annotations.
openProtoRule :: ClosedProtoRule -> OpenProtoRule
openProtoRule r = OpenProtoRule ruleE ruleAC
  where
    ruleE   = L.get cprRuleE r
    ruleAC' = L.get cprRuleAC r
    ruleAC  = if equalUpToTerms ruleAC' ruleE
               then []
               else [ruleAC']

-- | Unfold rule variants, i.e., return one ClosedProtoRule for each
-- variant
unfoldRuleVariants :: ClosedProtoRule -> [ClosedProtoRule]
unfoldRuleVariants (ClosedProtoRule ruE ruAC@(Rule ruACInfoOld ps cs as nvs))
   | isTrivialProtoVariantAC ruAC ruE = [ClosedProtoRule ruE ruAC]
   | otherwise = map toClosedProtoRule variants
        where
          ruACInfo i = ProtoRuleACInfo (rName i (L.get pracName ruACInfoOld)) rAttributes (Disj [emptySubstVFresh]) loopBreakers
          rAttributes = L.get pracAttributes ruACInfoOld
          loopBreakers = L.get pracLoopBreakers ruACInfoOld
          rName i oldName = case oldName of
            FreshRule -> FreshRule
            StandRule s -> StandRule $ s ++ "___VARIANT_" ++ show i

          toClosedProtoRule (i, (ps', cs', as', nvs'))
            = ClosedProtoRule ruE (Rule (ruACInfo i) ps' cs' as' nvs')
          variants = zip [1::Int ..] $ map (\x -> apply x (ps, cs, as, nvs)) $ substs (L.get pracVariants ruACInfoOld)
          substs (Disj s) = map (`freshToFreeAvoiding` ruAC) s

-- | Close a protocol rule; i.e., compute AC variant and source assertion
-- soundness sequent, if required.
closeProtoRule :: MaudeHandle -> OpenProtoRule -> [ClosedProtoRule]
closeProtoRule hnd (OpenProtoRule ruE [])   = [ClosedProtoRule ruE (variantsProtoRule hnd ruE)]
closeProtoRule _   (OpenProtoRule ruE ruAC) = map (ClosedProtoRule ruE) ruAC

-- | Close an intruder rule; i.e., compute maximum number of consecutive applications and variants
--   Should be parallelized like the variant computation for protocol rules (JD)
closeIntrRule :: MaudeHandle -> IntrRuleAC -> [IntrRuleAC]
closeIntrRule hnd (Rule (DestrRule name (-1) subterm constant) prems@((Fact KDFact _ [t]):_) concs@[Fact KDFact _ [rhs]] acts nvs) =
  if subterm then [ru] else variantsIntruder hnd id False ru
    where
      ru = (Rule (DestrRule name (if runMaude (unifiableLNTerms rhs t)
                              then (length (positions t)) - (if (isPrivateFunction t) then 1 else 2)
                              -- We do not need to count t itself, hence - 1.
                              -- If t is a private function symbol we need to permit one more rule
                              -- application as there is no associated constructor.
                              else 0) subterm constant) prems concs acts nvs)
        where
           runMaude = (`runReader` hnd)
closeIntrRule hnd ir@(Rule (DestrRule _ _ False _) _ _ _ _) = variantsIntruder hnd id False ir
closeIntrRule _   ir                                        = [ir]


-- | Close a rule cache. Hower, note that the
-- requires case distinctions are not computed here.
closeRuleCache :: [LNGuarded]        -- ^ Restrictions to use.
               -> [LNGuarded]        -- ^ Source lemmas to use.
               -> SignatureWithMaude -- ^ Signature of theory.
               -> [ClosedProtoRule]  -- ^ Protocol rules with variants.
               -> OpenRuleCache      -- ^ Intruder rules modulo AC.
               -> Bool               -- ^ Diff or not
               -> ClosedRuleCache    -- ^ Cached rules and case distinctions.
closeRuleCache restrictions typAsms sig protoRules intrRules isdiff = -- trace ("closeRuleCache: " ++ show classifiedRules) $
    ClosedRuleCache
        classifiedRules rawSources refinedSources injFactInstances
  where
    ctxt0 = ProofContext
        sig classifiedRules injFactInstances RawSource [] AvoidInduction Nothing
        (error "closeRuleCache: trace quantifier should not matter here")
        (error "closeRuleCache: lemma name should not matter here") [] isdiff
        (all isSubtermRule {-- $ trace (show destr ++ " - " ++ show (map isSubtermRule destr))-} destr) (any isConstantRule destr)

    -- inj fact instances
    injFactInstances =
        simpleInjectiveFactInstances $ L.get cprRuleE <$> protoRules

    -- precomputing the case distinctions: we make sure to only add safety
    -- restrictions. Otherwise, it wouldn't be sound to use the precomputed case
    -- distinctions for properties proven using induction.
    safetyRestrictions = filter isSafetyFormula restrictions
    rawSources         = precomputeSources ctxt0 safetyRestrictions
    refinedSources     = refineWithSourceAsms typAsms ctxt0 rawSources

    -- Maude handle
    hnd = L.get sigmMaudeHandle sig

    -- close intruder rules
    intrRulesAC = concat $ map (closeIntrRule hnd) intrRules

    -- classifying the rules
    rulesAC = (fmap IntrInfo                      <$> intrRulesAC) <|>
              ((fmap ProtoInfo . L.get cprRuleAC) <$> protoRules)

    anyOf ps = partition (\x -> any ($ x) ps)

    (nonProto, proto) = anyOf [isDestrRule, isConstrRule] rulesAC
    (constr, destr)   = anyOf [isConstrRule] nonProto

    -- and sort them into ClassifiedRules datastructure for later use in proofs
    classifiedRules = ClassifiedRules
      { _crConstruct  = constr
      , _crDestruct   = destr
      , _crProtocol   = proto
      }


-- | Returns true if the REFINED sources contain open chains.
containsPartialDeconstructions :: ClosedRuleCache    -- ^ Cached rules and case distinctions.
                     -> Bool               -- ^ Result
containsPartialDeconstructions (ClosedRuleCache _ _ cases _) =
      sum (map (sum . unsolvedChainConstraints) cases) /= 0

-- | Add an action to a closed Proto Rule.
--   Note that we only add the action to the variants modulo AC, not the initial rule.
addActionClosedProtoRule :: ClosedProtoRule -> LNFact -> ClosedProtoRule
addActionClosedProtoRule (ClosedProtoRule e ac) f
   = ClosedProtoRule e (addAction ac f)

------------------------------------------------------------------------------
-- Processes
------------------------------------------------------------------------------

data ProcessDef = ProcessDef
        { _pName            :: String
        , _pBody            :: Process
        }
        deriving( Eq, Ord, Show, Generic, NFData, Binary )


-- generate accessors for ProcessDef data structure records
$(mkLabels [''ProcessDef])

------------------------------------------------------------------------------
-- Predicates
------------------------------------------------------------------------------

data Predicate = Predicate
        { _pFact            :: Fact LVar
        , _pFormula         :: LNFormula
        }
        deriving( Eq, Ord, Show, Generic, NFData, Binary )


-- generate accessors for Predicate data structure records
$(mkLabels [''Predicate])

------------------------------------------------------------------------------
-- Options
------------------------------------------------------------------------------
-- | Options for translation and, maybe in the future, also msrs itself.
-- | Note: setOption below assumes all values to be boolean
data Option = Option
        {
          _transAllowPatternMatchinginLookup   :: Bool
        , _transProgress            :: Bool
        , _transReliable            :: Bool
        , _transReport            :: Bool
        }
        deriving( Eq, Ord, Show, Generic, NFData, Binary )

-- generate accessors for Option data structure records
$(mkLabels [''Option])


------------------------------------------------------------------------------
-- Case Tests
------------------------------------------------------------------------------

type CaseIdentifier = String

data CaseTest = CaseTest 
       { _cName       :: CaseIdentifier
       , _cFormula    :: SyntacticLNFormula
       }
       deriving( Eq, Ord, Show, Generic, NFData, Binary )

$(mkLabels [''CaseTest])

caseTestToPredicate :: CaseTest -> Maybe Predicate
caseTestToPredicate caseTest = fmap (Predicate fact) formula
  where
    fact = protoFact Linear name (frees formula)
    name = L.get cName caseTest
    formula = toLNFormula (L.get cFormula caseTest)

------------------------------------------------------------------------------
-- Lemmas
------------------------------------------------------------------------------

-- | An attribute for a 'Lemma'.
data LemmaAttribute =
         SourceLemma
       | ReuseLemma
       | ReuseDiffLemma
       | InvariantLemma
       | HideLemma String
       | LHSLemma
       | RHSLemma
       | LemmaHeuristic [GoalRanking]
--        | BothLemma
       deriving( Eq, Ord, Show, Generic, NFData, Binary )

-- | A 'TraceQuantifier' stating whether we check satisfiability of validity.
data TraceQuantifier = ExistsTrace | AllTraces
       deriving( Eq, Ord, Show, Generic, NFData, Binary )

-- | A lemma describes a property that holds in the context of a theory
-- together with a proof of its correctness.
data ProtoLemma f p = Lemma
       { _lName            :: String
       , _lTraceQuantifier :: TraceQuantifier
       , _lFormula         :: f
       , _lAttributes      :: [LemmaAttribute]
       , _lProof           :: p
       }
       deriving( Generic)

type Lemma = ProtoLemma LNFormula
type SyntacticLemma = ProtoLemma SyntacticLNFormula

deriving instance Eq p => Eq (Lemma p)
deriving instance Ord p => Ord (Lemma p)
deriving instance Show p => Show (Lemma p)
deriving instance NFData p => NFData (Lemma p)
deriving instance Binary p => Binary  (Lemma p)

$(mkLabels [''ProtoLemma])

-- | A diff lemma describes a correspondence property that holds in the context of a theory
-- together with a proof of its correctness.
data DiffLemma p = DiffLemma
       { _lDiffName            :: String
--        , _lTraceQuantifier :: TraceQuantifier
--        , _lFormula         :: LNFormula
       , _lDiffAttributes      :: [LemmaAttribute]
       , _lDiffProof           :: p
       }
       deriving( Eq, Ord, Show, Generic, NFData, Binary )

$(mkLabels [''DiffLemma])


-- | An accountability lemma describes an accountabilty property that holds in the context of a theory
data AccLemma = AccLemma
       { _aName            :: String
       , _aAttributes      :: [LemmaAttribute]
       , _aCaseIdentifiers :: [CaseIdentifier]
       , _aCaseTests       :: [CaseTest]
       , _aFormula         :: SyntacticLNFormula
       }
       deriving( Eq, Ord, Show, Generic, NFData, Binary )

$(mkLabels [''AccLemma])

defineCaseTests :: AccLemma -> [CaseTest] -> AccLemma
defineCaseTests accLem caseTests = accLem { _aCaseTests = caseTests }


-- Instances
------------

instance Functor Lemma where
    fmap f (Lemma n qua fm atts prf) = Lemma n qua fm atts (f prf)

instance Foldable Lemma where
    foldMap f = f . L.get lProof

instance Traversable Lemma where
    traverse f (Lemma n qua fm atts prf) = Lemma n qua fm atts <$> f prf

instance Functor DiffLemma where
    fmap f (DiffLemma n atts prf) = DiffLemma n atts (f prf)

instance Foldable DiffLemma where
    foldMap f = f . L.get lDiffProof

instance Traversable DiffLemma where
    traverse f (DiffLemma n atts prf) = DiffLemma n atts <$> f prf

-- Lemma queries
----------------------------------

-- | Convert a trace quantifier to a sequent trace quantifier.
toSystemTraceQuantifier :: TraceQuantifier -> SystemTraceQuantifier
toSystemTraceQuantifier AllTraces   = ExistsNoTrace
toSystemTraceQuantifier ExistsTrace = ExistsSomeTrace

-- | True iff the lemma can be used as a source lemma.
isSourceLemma :: Lemma p -> Bool
isSourceLemma lem =
     (AllTraces == L.get lTraceQuantifier lem)
  && (SourceLemma `elem` L.get lAttributes lem)

-- | True iff the lemma is a LHS lemma.
isLeftLemma :: ProtoLemma f p -> Bool
isLeftLemma lem =
     (LHSLemma `elem` L.get lAttributes lem)

-- | True iff the lemma is a RHS lemma.
isRightLemma :: ProtoLemma f p -> Bool
isRightLemma lem =
     (RHSLemma `elem` L.get lAttributes lem)

-- -- | True iff the lemma is a Both lemma.
-- isBothLemma :: Lemma p -> Bool
-- isBothLemma lem =
--      (BothLemma `elem` L.get lAttributes lem)

-- Lemma construction/modification
----------------------------------

-- | Create a new unproven lemma from a formula modulo E.
unprovenLemma :: String -> [LemmaAttribute] -> TraceQuantifier -> LNFormula
              -> Lemma ProofSkeleton
unprovenLemma name atts qua fm = Lemma name qua fm atts (unproven ())

skeletonLemma :: String -> [LemmaAttribute] -> TraceQuantifier -> f -> p -> ProtoLemma f p
skeletonLemma name atts qua fm = Lemma name qua fm atts

-- | Create a new unproven diff lemma.
unprovenDiffLemma :: String -> [LemmaAttribute]
              -> DiffLemma DiffProofSkeleton
unprovenDiffLemma name atts = DiffLemma name atts (diffUnproven ())

skeletonDiffLemma :: String -> [LemmaAttribute] -> DiffProofSkeleton -> DiffLemma DiffProofSkeleton
skeletonDiffLemma name atts = DiffLemma name atts


-- | The source kind allowed for a lemma.
lemmaSourceKind :: Lemma p -> SourceKind
lemmaSourceKind lem
  | SourceLemma `elem` L.get lAttributes lem = RawSource
  | otherwise                                = RefinedSource

-- | Adds the LHS lemma attribute.
addLeftLemma :: ProtoLemma f p -> ProtoLemma f p
addLeftLemma lem =
     L.set lAttributes (LHSLemma:(L.get lAttributes lem)) lem

-- | Adds the RHS lemma attribute.
addRightLemma :: ProtoLemma f p -> ProtoLemma f p
addRightLemma lem =
     L.set lAttributes (RHSLemma:(L.get lAttributes lem)) lem

------------------------------------------------------------------------------
-- Theories
------------------------------------------------------------------------------

-- | A formal comment is a header together with the body of the comment.
type FormalComment = (String, String)


-- | TranslationItems can be processes, accountability lemmas, and case tests
data TranslationElement =
        ProcessItem Process
      | ProcessDefItem ProcessDef
      | AccLemmaItem AccLemma
      | CaseTestItem CaseTest
      deriving( Show, Eq, Ord, Generic, NFData, Binary )

-- | A theory item built over the given rule type.
data TheoryItem r p s =
       RuleItem r
     | LemmaItem (Lemma p)
     | RestrictionItem Restriction
     | TextItem FormalComment
     | PredicateItem Predicate
     | TranslationItem s
     deriving( Show, Eq, Ord, Functor, Generic, NFData, Binary )

-- | A diff theory item built over the given rule type.
--   This includes
--   - Diff Rules, which are then decomposed in either rules for both sides
--   - the Diff Lemmas, stating observational equivalence
--   - the either lemmas and restrictions, stating properties about either side
--   - and comments
data DiffTheoryItem r r2 p p2 =
       DiffRuleItem r
     | EitherRuleItem (Side, r2)
     | DiffLemmaItem (DiffLemma p)
     | EitherLemmaItem (Side, Lemma p2)
     | EitherRestrictionItem (Side, Restriction)
     | DiffTextItem FormalComment
     deriving( Show, Eq, Ord, Functor, Generic, NFData, Binary )

-- | A theory contains a single set of rewriting rules modeling a protocol
-- and the lemmas that
data Theory sig c r p s = Theory {
         _thyName      :: String
       , _thyHeuristic :: [GoalRanking]
       , _thySignature :: sig
       , _thyCache     :: c
       , _thyItems     :: [TheoryItem r p s]
       , _thyOptions   :: Option
       }
       deriving( Eq, Ord, Show, Generic, NFData, Binary )

$(mkLabels [''Theory])


-- | A diff theory contains a set of rewriting rules with diff modeling two instances
data DiffTheory sig c r r2 p p2 = DiffTheory {
         _diffThyName           :: String
       , _diffThyHeuristic      :: [GoalRanking]
       , _diffThySignature      :: sig
       , _diffThyCacheLeft      :: c
       , _diffThyCacheRight     :: c
       , _diffThyDiffCacheLeft  :: c
       , _diffThyDiffCacheRight :: c
       , _diffThyItems          :: [DiffTheoryItem r r2 p p2]
       }
       deriving( Eq, Ord, Show, Generic, NFData, Binary )


$(mkLabels [''DiffTheory])

-- | Open theories can be extended. Invariants:
--   1. Lemma names are unique.
type OpenTheory =
    Theory SignaturePure [IntrRuleAC] OpenProtoRule ProofSkeleton TranslationElement

type OpenTheoryItem = TheoryItem OpenProtoRule ProofSkeleton TranslationElement


-- | Open theories can be extended. Invariants:
--   1. Lemma names are unique.
--   2. All TranslationItems are translated
type OpenTranslatedTheory =
    Theory SignaturePure [IntrRuleAC] OpenProtoRule ProofSkeleton ()

-- | Open diff theories can be extended. Invariants:
--   1. Lemma names are unique.
type OpenDiffTheory =
    DiffTheory SignaturePure [IntrRuleAC] DiffProtoRule OpenProtoRule DiffProofSkeleton ProofSkeleton

-- | Closed theories can be proven. Invariants:
--     1. Lemma names are unique
--     2. All proof steps with annotated sequents are sound with respect to the
--        closed rule set of the theory.
--     3. Maude is running under the given handle.
type ClosedTheory =
    Theory SignatureWithMaude ClosedRuleCache ClosedProtoRule IncrementalProof ()

-- | Closed Diff theories can be proven. Invariants:
--     1. Lemma names are unique
--     2. All proof steps with annotated sequents are sound with respect to the
--        closed rule set of the theory.
--     3. Maude is running under the given handle.
type ClosedDiffTheory =
    DiffTheory SignatureWithMaude ClosedRuleCache DiffProtoRule ClosedProtoRule IncrementalDiffProof IncrementalProof

-- | Either Therories can be Either a normal or a diff theory

-- type EitherTheory = Either Theory  DiffTheory
type EitherOpenTheory = Either OpenTheory OpenDiffTheory
type EitherClosedTheory = Either ClosedTheory ClosedDiffTheory


-- remove translation items and convert other items to identical item but with unit type for translation elements
removeTranslationItems :: OpenTheory -> OpenTranslatedTheory
removeTranslationItems thy =
  Theory {_thyName=(L.get thyName thy)
          ,_thyHeuristic=(L.get thyHeuristic thy)
          ,_thySignature=(L.get thySignature thy)
          ,_thyCache=(L.get thyCache thy)
          ,_thyItems = newThyItems
          ,_thyOptions =(L.get thyOptions thy)}
    where
      newThyItems = map removeTranslationElement (filter isNoTranslationItem (L.get thyItems thy))
      removeTranslationElement :: TheoryItem r p TranslationElement -> TheoryItem r p ()
      removeTranslationElement (TranslationItem _) = TranslationItem ()
      removeTranslationElement (RuleItem r) = RuleItem r
      removeTranslationElement (LemmaItem l) = LemmaItem l
      removeTranslationElement (RestrictionItem rl) = RestrictionItem rl
      removeTranslationElement (TextItem t) = TextItem t
      removeTranslationElement (PredicateItem predi) = PredicateItem predi
      isNoTranslationItem (TranslationItem _) = False
      isNoTranslationItem _             = True


--open translated theory again
openTranslatedTheory :: OpenTranslatedTheory -> OpenTheory
openTranslatedTheory thy =
  Theory {_thyName=(L.get thyName thy)
          ,_thyHeuristic=(L.get thyHeuristic thy)
          ,_thySignature=(L.get thySignature thy)
          ,_thyCache=(L.get thyCache thy)
          ,_thyItems = newThyItems
          ,_thyOptions =(L.get thyOptions thy)}
    where
       newThyItems = mapMaybe addTranslationElement (L.get thyItems thy)
       addTranslationElement :: TheoryItem r p () -> Maybe (TheoryItem r p s)
       addTranslationElement (RuleItem r) = Just $ RuleItem r
       addTranslationElement (LemmaItem l) = Just $ LemmaItem l
       addTranslationElement (RestrictionItem rl) = Just $ RestrictionItem rl
       addTranslationElement (TextItem t) = Just $ TextItem t
       addTranslationElement (PredicateItem predi) = Just $ PredicateItem predi
       addTranslationElement (TranslationItem _) = Nothing

-- Shared theory modification functions
---------------------------------------

filterSide :: Side -> [(Side, a)] -> [a]
filterSide s l = case l of
                    x:xs -> if (fst x) == s then (snd x):(filterSide s xs) else (filterSide s xs)
                    []   -> []

-- | Fold a theory item.
foldTheoryItem
    :: (r -> a) -> (Restriction -> a) -> (Lemma p -> a) -> (FormalComment -> a) -> (Predicate -> a) -> (s -> a)
    -> TheoryItem r p s -> a
foldTheoryItem fRule fRestriction fLemma fText fPredicate fTranslationItem i = case i of
    RuleItem ru   -> fRule ru
    LemmaItem lem -> fLemma lem
    TextItem txt  -> fText txt
    RestrictionItem rstr  -> fRestriction rstr
    PredicateItem     p  -> fPredicate p
    TranslationItem s -> fTranslationItem s



-- fold a translation item.
foldTranslationItem
    :: (Process -> a) -> (ProcessDef -> a) -> (AccLemma -> a) -> (CaseTest -> a)
    -> TranslationElement -> a
foldTranslationItem fProcess fProcessDef fAccLemma fCaseTest i = case i of
    ProcessItem     proc    -> fProcess proc
    ProcessDefItem  pDef    -> fProcessDef pDef
    AccLemmaItem    aLem    -> fAccLemma aLem
    CaseTestItem    cTest   -> fCaseTest cTest

-- | Fold a theory item.
foldDiffTheoryItem
    :: (r -> a) -> ((Side, r2) -> a) -> (DiffLemma p -> a) -> ((Side, Lemma p2) -> a) -> ((Side, Restriction) -> a) -> (FormalComment -> a)
    -> DiffTheoryItem r r2 p p2 -> a
foldDiffTheoryItem fDiffRule fEitherRule fDiffLemma fEitherLemma fRestriction fText i = case i of
    DiffRuleItem ru   -> fDiffRule ru
    EitherRuleItem (side, ru) -> fEitherRule (side, ru)
    DiffLemmaItem lem -> fDiffLemma lem
    EitherLemmaItem (side, lem) -> fEitherLemma (side, lem)
    EitherRestrictionItem (side, rstr)  -> fRestriction (side, rstr)
    DiffTextItem txt  -> fText txt

-- | Map a theory item.
mapTheoryItem :: (r -> r') -> (p -> p') -> TheoryItem r p s -> TheoryItem r' p' s
mapTheoryItem f g =
    foldTheoryItem (RuleItem . f) RestrictionItem (LemmaItem . fmap g) TextItem PredicateItem TranslationItem

-- | Map a diff theory item.
mapDiffTheoryItem :: (r -> r') -> ((Side, r2) -> (Side, r2')) -> (DiffLemma p -> DiffLemma p') -> ((Side, Lemma p2) -> (Side, Lemma p2')) -> DiffTheoryItem r r2 p p2 -> DiffTheoryItem r' r2' p' p2'
mapDiffTheoryItem f g h i =
    foldDiffTheoryItem (DiffRuleItem . f) (EitherRuleItem . g) (DiffLemmaItem . h) (EitherLemmaItem . i) EitherRestrictionItem DiffTextItem

-- | All rules of a theory.
theoryRules :: Theory sig c r p s -> [r]
theoryRules =
    foldTheoryItem return (const []) (const []) (const []) (const []) (const []) <=< L.get thyItems

-- | All diff rules of a theory.
diffTheoryDiffRules :: DiffTheory sig c r r2 p p2 -> [r]
diffTheoryDiffRules =
    foldDiffTheoryItem return (const []) (const []) (const []) (const []) (const []) <=< L.get diffThyItems

-- | All rules of a theory.
diffTheorySideRules :: Side -> DiffTheory sig c r r2 p p2 -> [r2]
diffTheorySideRules s =
    foldDiffTheoryItem (const []) (\(x, y) -> if (x == s) then [y] else []) (const []) (const []) (const []) (const []) <=< L.get diffThyItems

-- | All left rules of a theory.
leftTheoryRules :: DiffTheory sig c r r2 p p2 -> [r2]
leftTheoryRules =
    foldDiffTheoryItem (const []) (\(x, y) -> if (x == LHS) then [y] else []) (const []) (const []) (const []) (const []) <=< L.get diffThyItems

-- | All right rules of a theory.
rightTheoryRules :: DiffTheory sig c r r2 p p2 -> [r2]
rightTheoryRules =
    foldDiffTheoryItem (const []) (\(x, y) -> if (x == RHS) then [y] else []) (const []) (const []) (const []) (const []) <=< L.get diffThyItems


-- | All restrictions of a theory.
theoryRestrictions :: Theory sig c r p s -> [Restriction]
theoryRestrictions =
    foldTheoryItem (const []) return (const []) (const []) (const []) (const []) <=< L.get thyItems

-- | All lemmas of a theory.
theoryLemmas :: Theory sig c r p s -> [Lemma p]
theoryLemmas =
    foldTheoryItem (const []) (const []) return (const []) (const []) (const []) <=< L.get thyItems

-- | All processes of a theory (TODO give warning if there is more than one...)
theoryProcesses :: Theory sig c r p TranslationElement -> [Process]
theoryProcesses = foldTranslationItem return (const []) (const []) (const []) <=< translationElements
  where translationElements = foldTheoryItem (const []) (const []) (const []) (const []) (const []) return <=< L.get thyItems

-- | All process definitions of a theory.
theoryProcessDefs :: Theory sig c r p TranslationElement -> [ProcessDef]
theoryProcessDefs = foldTranslationItem (const []) return (const []) (const []) <=< translationElements
  where translationElements = foldTheoryItem (const []) (const []) (const []) (const []) (const []) return  <=< L.get thyItems

-- | All AccLemmas definitions of a theory.
theoryAccLemmas :: Theory sig c r p TranslationElement -> [AccLemma]
theoryAccLemmas = foldTranslationItem (const []) (const []) return (const []) <=< translationElements
  where translationElements = foldTheoryItem (const []) (const []) (const []) (const []) (const []) return  <=< L.get thyItems

-- | All CaseTest definitions of a theory.
theoryCaseTests :: Theory sig c r p TranslationElement -> [CaseTest]
theoryCaseTests = foldTranslationItem (const []) (const []) (const []) return <=< translationElements
  where translationElements = foldTheoryItem (const []) (const []) (const []) (const []) (const []) return <=< L.get thyItems

-- | All process definitions of a theory.
theoryPredicates :: Theory sig c r p s -> [Predicate]
theoryPredicates =  foldTheoryItem (const []) (const []) (const []) (const []) return (const []) <=< L.get thyItems

-- | All restrictions of a theory.
diffTheoryRestrictions :: DiffTheory sig c r r2 p p2 -> [(Side, Restriction)]
diffTheoryRestrictions =
    foldDiffTheoryItem (const []) (const []) (const []) (const []) return (const []) <=< L.get diffThyItems

-- | All restrictions of one side of a theory.
diffTheorySideRestrictions :: Side -> DiffTheory sig c r r2 p p2 -> [Restriction]
diffTheorySideRestrictions s =
    foldDiffTheoryItem (const []) (const []) (const []) (const []) (\(x, y) -> if (x == s) then [y] else []) (const []) <=< L.get diffThyItems

-- | All lemmas of a theory.
diffTheoryLemmas :: DiffTheory sig c r r2 p p2 -> [(Side, Lemma p2)]
diffTheoryLemmas =
   foldDiffTheoryItem (const []) (const []) (const []) return (const []) (const []) <=< L.get diffThyItems

-- | All lemmas of a theory.
diffTheorySideLemmas :: Side -> DiffTheory sig c r r2 p p2 -> [Lemma p2]
diffTheorySideLemmas s =
    foldDiffTheoryItem (const []) (const []) (const []) (\(x, y) -> if (x == s) then [y] else []) (const []) (const []) <=< L.get diffThyItems

-- | All lemmas of a theory.
diffTheoryDiffLemmas :: DiffTheory sig c r r2 p p2 -> [DiffLemma p]
diffTheoryDiffLemmas =
    foldDiffTheoryItem (const []) (const []) return (const []) (const []) (const []) <=< L.get diffThyItems

-- | expand predicaates in formalua with those defined in theory. If this
-- fails, return FactTag of the predicate we could not find.
expandFormula :: Theory sig c r p s
                    -> SyntacticLNFormula
                    -> Either FactTag LNFormula
expandFormula thy = traverseFormulaAtom f
  where
        f:: SyntacticAtom (VTerm Name (BVar LVar)) -> Either FactTag LNFormula
        f x | Syntactic (Pred fa)   <- x
            , Just pr <- lookupPredicate fa thy
              = return $ apply' (compSubst (L.get pFact pr) fa) (L.get pFormula pr)

            | (Syntactic (Pred fa))   <- x
            , Nothing <- lookupPredicate fa thy = Left $ factTag fa

            | otherwise = return $ Ato $ toAtom x
        apply' :: (Integer -> Subst Name (BVar LVar)) -> LNFormula -> LNFormula
        apply' subst = mapAtoms (\i a -> fmap (applyVTerm $ subst i) a)
        compSubst (Fact _ _ ts1) (Fact _ _ ts2) i = substFromList $ zip ts1' ts2'
        -- ts1 varTerms that are free in the predicate definition
        -- ts2 terms used in reference, need to add the number of quantifiers we added
        -- to correctly dereference.
            where
                  ts1':: [BVar LVar]
                  ts1' = map Free ts1
                  ts2' = map (fmap $ fmap up) ts2
                  up (Free v) = Free v
                  up (Bound i') = Bound $ i' + i


expandRestriction :: Theory sig c r p s -> ProtoRestriction SyntacticLNFormula
    -> Either FactTag (ProtoRestriction LNFormula)
expandRestriction thy (Restriction n f) =  (Restriction n) <$> expandFormula thy f

expandLemma :: Theory sig c r p1 s
               -> ProtoLemma SyntacticLNFormula p2
               -> Either FactTag (ProtoLemma LNFormula p2)
expandLemma thy (Lemma n tq f a p) =  (\f' -> Lemma n tq f' a p) <$> expandFormula thy f

-- | Add a new restriction. Fails, if restriction with the same name exists.
addRestriction :: Restriction -> Theory sig c r p s -> Maybe (Theory sig c r p s)
addRestriction l thy = do
    guard (isNothing $ lookupRestriction (L.get rstrName l) thy)
    return $ modify thyItems (++ [RestrictionItem l]) thy

-- | Add a new lemma. Fails, if a lemma with the same name exists.
addLemma :: Lemma p -> Theory sig c r p s -> Maybe (Theory sig c r p s)
addLemma l thy = do
    guard (isNothing $ lookupLemma (L.get lName l) thy)
    return $ modify thyItems (++ [LemmaItem l]) thy

-- | Add an auto-generated sources lemma if possible
addAutoSourcesLemmaDiff :: MaudeHandle
                        -> String
                        -> ClosedRuleCache
                        -> ClosedRuleCache
                        -> [DiffTheoryItem DiffProtoRule ClosedProtoRule IncrementalDiffProof IncrementalProof]
                        -> [DiffTheoryItem DiffProtoRule ClosedProtoRule IncrementalDiffProof IncrementalProof]
addAutoSourcesLemmaDiff hnd lemmaName crcLeft crcRight items =
    diffPart ++ lhsPart ++ rhsPart
  where
    -- We split items into three. DiffRules, DiffLemmas, and DiffTextItems are
    -- kept as is. We apply addAutoSourcesLemma on each side (rules, lemmas and
    -- restrictions), and recompose everything.
    diffPart = mapMaybe f items
      where
        f (DiffRuleItem r)  = Just (DiffRuleItem r)
        f (DiffLemmaItem l) = Just (DiffLemmaItem l)
        f (DiffTextItem t)  = Just (DiffTextItem t)
        f _                 = Nothing

    lhsPart = if containsPartialDeconstructions crcLeft
        then mapMaybe (toSide LHS) $
                addAutoSourcesLemma hnd (lemmaName ++ "_LHS") crcLeft $
                  mapMaybe (filterItemSide LHS) items
        else mapMaybe (toSide LHS) $
                  mapMaybe (filterItemSide LHS) items
    rhsPart = if containsPartialDeconstructions crcRight
        then mapMaybe (toSide RHS) $
                addAutoSourcesLemma hnd (lemmaName ++ "_RHS") crcRight $
                  mapMaybe (filterItemSide RHS) items
        else mapMaybe (toSide RHS) $
                  mapMaybe (filterItemSide RHS) items

    filterItemSide s (EitherRuleItem (s', r))        | s == s' = Just (RuleItem r)
    filterItemSide s (EitherLemmaItem (s', l))       | s == s' = Just (LemmaItem l)
    filterItemSide s (EitherRestrictionItem (s', r)) | s == s' = Just (RestrictionItem r)
    filterItemSide _ _                                         = Nothing

    toSide s (RuleItem r)        = Just $ EitherRuleItem (s, r)
    toSide LHS (LemmaItem l)     = Just $ EitherLemmaItem (LHS, addLeftLemma  l)
    toSide RHS (LemmaItem l)     = Just $ EitherLemmaItem (RHS, addRightLemma l)
    toSide s (RestrictionItem r) = Just $ EitherRestrictionItem (s, r)
    toSide _ (TextItem t)        = Just $ DiffTextItem t
    -- FIXME: We currently ignore predicates and sapic stuff as they should not
    --        be generated by addAutoSourcesLemma
    toSide _ (PredicateItem _)   = Nothing
    toSide _ (TranslationItem _)       = Nothing

-- | Add an auto-generated sources lemma if possible
addAutoSourcesLemma :: MaudeHandle
                    -> String
                    -> ClosedRuleCache
                    -> [TheoryItem ClosedProtoRule IncrementalProof s]
                    -> [TheoryItem ClosedProtoRule IncrementalProof s]
addAutoSourcesLemma hnd lemmaName (ClosedRuleCache _ raw _ _) items =
  -- We only add the lemma if there is no lemma of the same name
  case find lemma items of
    Nothing  -> items'++[LemmaItem l]
    (Just _) -> items'
  where
    runMaude   = (`runReader` hnd)

    -- searching for the lemma
    lemma (LemmaItem (Lemma name _ _ _ _)) | name == lemmaName = True
    lemma _                                                    = False

    -- build the lemma
    l = fmap skeletonToIncrementalProof $ unprovenLemma lemmaName [SourceLemma] AllTraces formula

    -- extract all rules from theory items
    rules = mapMaybe itemToRule items

    -- compute all encrypted subterms that are output by protocol rules
    allOutConcs :: [(ClosedProtoRule, LNTerm)]
    allOutConcs = do
        ru                                <- rules
        (_, protoOrOutFactView -> Just t) <- enumConcs $ L.get cprRuleAC ru
        unifyProtC                        <- concatMap allProtSubterms t
        return (ru, unifyProtC)

    -- compute all fact that are conclusions in protocol rules (not OutFact)
    allOutConcsNotProt :: [(ClosedProtoRule, LNFact)]
    allOutConcsNotProt = do
        ru              <- rules
        (_, unifyFactC) <- enumConcs $ L.get cprRuleAC ru
        -- we ignore cases where the fact is OutFact
        guard (getFactTag unifyFactC /= OutFact)
        return (ru, unifyFactC)

    -- We use the raw sources here to generate one lemma to rule them all...
    (items', formula, _) = foldl computeFormula (items, ltrue, []) chains

    -- Generate a list of all cases that contain open chains
    chains = concatMap (multiply unsolvedChains . duplicate) $
                   concatMap (map snd . getDisj . L.get cdCases) raw

    -- Given a list of theory items, a formula, a source with an open chain,
    -- return an updated list of theory items and an update formula for the sources lemma.
    computeFormula :: ([TheoryItem ClosedProtoRule IncrementalProof s], LNFormula, [(RuleInfo ProtoRuleName IntrRuleACInfo, ExtendedPosition)])
                   -> ((NodeConc, NodePrem), System)
                   -> ([TheoryItem ClosedProtoRule IncrementalProof s], LNFormula, [(RuleInfo ProtoRuleName IntrRuleACInfo, ExtendedPosition)])
    computeFormula (its, form, done) ((conc,_), source) = (its', form', done')
      where
        -- The new items are the old ones but with added labels
        its'  = addLabels inputsAndOutputs its
        -- The new formula is the old one AND the new formula
        form' = addFormula inputsAndOutputs form
        -- The new list of treated cases
        done' = addCases inputsAndOutputs done

        -- Variable causing the open chain
        v     = head $ getFactTerms $ nodeConcFact conc source

        -- Compute all rules that contain v, and the position of v inside the input term
        inputRules :: [(ClosedProtoRule, Either LNTerm LNFact, ExtendedPosition)]
        inputRules = concat $ mapMaybe g $ allPrems source
          where
            g (nodeid, pid, tidx, term) = do
              position <- findPos v term
              ruleSys  <- nodeRuleSafe nodeid source
              rule     <- find ((ruleName ruleSys ==).ruleName) rules
              premise  <- lookupPrem pid $ L.get cprRuleAC rule
              t'       <- protoOrInFactView premise
              t        <- atMay t' tidx
              return (terms position rule t ++ facts position rule t premise)
                where
                  terms position rule t = do
                    -- iterate over all positions found
                    pos     <- position
                    return (rule, Left t, (pid, tidx, pos))
                  facts position rule t premise = do
                        -- we only consider protocol facts and unprotected terms
                    guard $ isProtoFact premise && (isPair t || isAC t || isMsgVar t)
                        -- we only consider facts which are not already solved in the source
                        && ((nodeid, pid) `elem` map fst (unsolvedPremises source))
                    -- iterate over all positions found
                    pos     <- position
                    return (rule, Right premise, (pid, tidx, pos))

        -- a list of all input subterms to unify : Left for protected subterm and Right for non protected subterm
        premiseTermU :: [(ClosedProtoRule, Either (LNTerm, LNTerm) LNFact, ExtendedPosition)]
        premiseTermU = mapMaybe f inputRules
          where
            -- cases for protected subterms : we consider the deepest protected subterm
            f (x, Left y, (pidx, tidx, z)) = do
              v'        <- y `atPosMay` z
              protTerm' <- deepestProtSubterm y z
              -- We do not consider the case where the computed deepest
              -- protected subterm is the variable in question, as this
              -- against the definition (a variable is not a function).
              -- Moreover, this case
              -- 1. often leads to false lemmas as we do not unify with all
              --    conclusion facts, in particular not with fresh facts
              -- 2. blows up the lemma as a variable unifies with all outputs
              -- 3. typically only happens if a value is stored in a state fact,
              --    which is handled by the other case
              protTerm  <- if protTerm' == v'
                then Nothing
                else Just protTerm'
              return (x, Left (protTerm, v'), (pidx, tidx, z))
            -- cases for non-protected subterms : we consider the Fact
            f (x, Right fact, (pidx, tidx, z)) =
              return (x, Right fact, (pidx, tidx, z))

        -- compute matching outputs
        -- returns a list of inputs together with their list of matching outputs
        inputsAndOutputs :: [(ClosedProtoRule, Either (LNTerm, LNTerm, [(ClosedProtoRule, LNTerm)]) (LNFact, [(ClosedProtoRule, LNFact)]), ExtendedPosition)]
        inputsAndOutputs = do
            -- iterate over all inputs
            (rin, unify, pos) <- filterFacts premiseTermU
            -- find matching conclusions
            let matches = matchingConclusions rin unify
            return (rin, matches, pos)
          where
            -- we ignore fact cases which are covered by the protected subterms
            filterFacts cases = mapMaybe f cases
              where
                f c@(r, Left  _, p) = do
                  guard $ notElem (ruleName r, p) done
                  return c
                f c@(r, Right _, p) = do
                  guard $ notElem (ruleName r, p) done
                         && null subtermCasePositions
                  return c
                -- check if there are protected subterms for this variable
                subtermCasePositions = filter (isLeft . snd3) cases

            matchingConclusions rin (Left (unify, vin)) = Left (unify, vin, do
              (rout, tout) <- allOutConcs
              -- generate fresh instance of conclusion, avoiding the premise variables
              let fout = tout `renameAvoiding` unify
              -- we ignore outputs of the same rule
              guard ((ruleName . L.get cprRuleE) rin /= (ruleName . L.get cprRuleE) rout)
              -- check whether input and output are unifiable
              guard (runMaude $ unifiableLNTerms unify fout)
              return (rout, tout))
            matchingConclusions rin (Right unify) = Right (unify, do
              (rout, fout) <- allOutConcsNotProt
              -- we ignore outputs of the same rule
              guard ((ruleName . L.get cprRuleE) rin /= (ruleName . L.get cprRuleE) rout)
              -- we ignore cases where the output fact and the input fact have different name
              guard (factTagName (getFactTag unify) == factTagName (getFactTag fout))
              -- check whether input and output are unifiable
              let unifout = fout `renameAvoiding` unify
              guard (runMaude $ unifiableLNFacts unify unifout)
              return (rout, fout))

        -- construct action facts for the rule annotations and formula
        inputFactTerm pos ru terms var = Fact {factTag = ProtoFact Linear
              ("AUTO_IN_TERM_" ++ printPosition pos ++ "_" ++ getRuleName (L.get cprRuleAC ru)) (1 + length terms),
              factAnnotations = S.empty, factTerms = terms ++[var]}
        inputFactFact pos ru terms = Fact {factTag = ProtoFact Linear
              ("AUTO_IN_FACT_" ++ printFactPosition pos ++ "_" ++ getRuleName (L.get cprRuleAC ru)) (length terms),
              factAnnotations = S.empty, factTerms = terms}
        outputFactTerm pos ru terms = Fact {factTag = ProtoFact Linear
              ("AUTO_OUT_TERM_" ++ printPosition pos ++ "_" ++ getRuleName (L.get cprRuleAC ru)) (length terms),
              factAnnotations = S.empty, factTerms = terms}
        outputFactFact pos ru terms = Fact {factTag = ProtoFact Linear
              ("AUTO_OUT_FACT_" ++ printFactPosition pos ++ "_" ++ getRuleName (L.get cprRuleAC ru)) (length terms),
              factAnnotations = S.empty, factTerms = terms}

        -- add labels to rules for typing lemma
        addLabels :: [(ClosedProtoRule, Either (LNTerm, LNTerm, [(ClosedProtoRule, LNTerm)]) (LNFact, [(ClosedProtoRule, LNFact)]), ExtendedPosition)]
                  -> [TheoryItem ClosedProtoRule IncrementalProof s]
                  -> [TheoryItem ClosedProtoRule IncrementalProof s]
        addLabels matches = map update
          where
            update (RuleItem ru) = RuleItem $ foldr up ru $
                   filter ((ruleName ru ==). ruleName . fst3) acts
              where
                up (r, p, Left  (Left  (t, v'))) r' = addActionClosedProtoRule r' (inputFactTerm  p r [t] v')
                up (r, p, Left  (Right f))       r' = addActionClosedProtoRule r' (inputFactFact  p r (getFactTerms f))
                up (_, p, Right (r, Left  t))    r' = addActionClosedProtoRule r' (outputFactTerm p r [t])
                up (_, p, Right (r, Right f))    r' = addActionClosedProtoRule r' (outputFactFact p r (getFactTerms f))
            update item          = item

            acts = concatMap prepare matches
            -- Left Left means Input Term
            -- Left Right means Input Fact
            -- Right Left means Output Term
            -- Right Left means Output Fact
            prepare (r, Left  (t, v', tl), p) = (r, p, Left (Left  (t, v'))) : map (\(r', t') -> (r', p, Right (r, Left  t'))) tl
            prepare (r, Right (f, fl)    , p) = (r, p, Left (Right f))       : map (\(r', f') -> (r', p, Right (r, Right f'))) fl

        listOfM :: Int -> [String]
        listOfM n = zipWith (++) (replicate n "m") $ fmap show [1..n]

        -- add formula to lemma
        addFormula ::
             [(ClosedProtoRule, Either (LNTerm, LNTerm, [(ClosedProtoRule, LNTerm)]) (LNFact, [(ClosedProtoRule, LNFact)]), ExtendedPosition)]
          -> LNFormula
          -> LNFormula
        addFormula matches f = foldr addForm f matches
          where
            addForm ::
                 (ClosedProtoRule, Either (LNTerm, LNTerm, [(ClosedProtoRule, LNTerm)]) (LNFact, [(ClosedProtoRule, LNFact)]), ExtendedPosition)
              -> LNFormula
              -> LNFormula
            -- protected subterms: if there are no matching outputs, do add a formula with only KU
            addForm (ru, Left (_, _, []), p) f' = f' .&&. Qua All ("x", LSortMsg)
              (Qua All ("m", LSortMsg) (Qua All ("i", LSortNode)
              (Conn Imp (Ato (Action (varTerm (Bound 0))
              (inputFactTerm p ru [varTerm (Bound 1)] (varTerm (Bound 2)))))
              orKU)))
            -- protected subterms
            addForm (ru, Left _, p) f' = f' .&&. Qua All ("x", LSortMsg)
              (Qua All ("m", LSortMsg) (Qua All ("i", LSortNode)
              (Conn Imp (Ato (Action (varTerm (Bound 0))
              (inputFactTerm p ru [varTerm (Bound 1)] (varTerm (Bound 2)))))
              (toFactsTerm ru p orKU))))
            -- facts: even if there are no matching outputs, do add a formula with "false"
            addForm (ru, Right (m, []),     p) f' = f' .&&. formulaMultArity (factArity m)
              where formulaMultArity nb = foldr (\h -> Qua All (h,LSortMsg))
                           (Qua All ("i", LSortNode)
                           (Conn Imp (Ato (Action (varTerm (Bound 0))
                           (inputFactFact p ru (listVarTerm (toInteger $ factArity m) 1))))
                           lfalse)) (listOfM nb)
            -- facts
            addForm (ru, Right (m, outs:_), p) f' = f' .&&. formulaMultArity (factArity m)
              where formulaMultArity nb = foldr (\h -> Qua All (h,LSortMsg))
                           (Qua All ("i", LSortNode)
                           (Conn Imp (Ato (Action (varTerm (Bound 0))
                           (inputFactFact p ru (listVarTerm (toInteger $ factArity m) 1))))
                           (toFactsFact ru p (snd outs)))) (listOfM nb)
            orKU = Qua Ex ("j",LSortNode)
                   (Conn And (Ato (Action (varTerm (Bound 0))
                    Fact {factTag = KUFact, factAnnotations = S.empty,
                          factTerms = [varTerm (Bound 3)]} ))
                   (Ato (Less (varTerm (Bound 0)) (varTerm (Bound 1)))))
            toFactsTerm ru p f'' =
              Conn Or f''
              (Qua Ex ("j",LSortNode)
              (Conn And (Ato (Action (varTerm (Bound 0))
              (outputFactTerm p ru [varTerm (Bound 2)]) ))
              (Ato (Less (varTerm (Bound 0)) (varTerm (Bound 1))))))
            toFactsFact ru p outn =
              Qua Ex ("j",LSortNode)
              (Conn And (Ato (Action (varTerm (Bound 0))
              (outputFactFact p ru (listVarTerm (toInteger $ 1 + factArity outn) 2)) ))
              (Ato (Less (varTerm (Bound 0)) (varTerm (Bound 1)))))
            listVarTerm q s | q == s    = [varTerm (Bound q)]
            listVarTerm q s | otherwise = varTerm (Bound q) : listVarTerm (q-1) s

        -- add all cases (identified by rule name and input variable position) to the list of treated cases
        addCases matches d = d ++ map (\(r, _, p) -> (ruleName r, p)) matches

-- | Add a new process expression.  since expression (and not definitions)
-- could appear several times, checking for doubled occurrence isn't necessary
addProcess :: Process -> Theory sig c r p TranslationElement -> Theory sig c r p TranslationElement
addProcess l thy = modify thyItems (++ [TranslationItem (ProcessItem l)]) thy


-- search process
findProcess :: String -> Theory sig c r p TranslationElement -> Maybe (Theory sig c r p TranslationElement)
findProcess s thy =  do
                guard (isJust $ lookupProcessDef s thy)
                return thy

-- | Add a new process definition. fails if process with the same name already exists
addProcessDef :: ProcessDef -> Theory sig c r p TranslationElement -> Maybe (Theory sig c r p TranslationElement)
addProcessDef pDef thy = do
    guard (isNothing $ lookupProcessDef (L.get pName pDef) thy)
    return $ modify thyItems (++ [TranslationItem (ProcessDefItem pDef)]) thy

-- | Add a new AccLemma  fails if AccLemma with the same name already exists
addAccLemma :: AccLemma -> Theory sig c r p TranslationElement -> Maybe (Theory sig c r p TranslationElement)
addAccLemma aLem thy = do
    guard (isNothing $ lookupAccLemma (L.get aName aLem) thy)
    return $ modify thyItems (++ [TranslationItem (AccLemmaItem aLem)]) thy

-- | Add a new case test. Fails if CaseTest with the same name already exists.
addCaseTest :: CaseTest -> Theory sig c r p TranslationElement -> Maybe (Theory sig c r p TranslationElement)
addCaseTest cTest thy = do
    guard (isNothing  $ lookupCaseTest (L.get cName cTest) thy)
    return $ modify thyItems (++ [TranslationItem (CaseTestItem cTest)]) thy

-- | Add a new process definition. fails if process with the same name already exists
addPredicate :: Predicate -> Theory sig c r p s -> Maybe (Theory sig c r p s)
addPredicate pDef thy = do
    guard (isNothing $ lookupPredicate (L.get pFact pDef) thy)
    return $ modify thyItems (++ [PredicateItem pDef]) thy

-- | Add a new option. Overwrite previous settings
setOption :: Data.Label.Poly.Lens
               Data.Label.Point.Total (Option -> Option) (Bool -> Bool)
             -> Theory sig c r p s -> Theory sig c r p s
setOption l = L.set (l . thyOptions) True

-- | Add a new restriction. Fails, if restriction with the same name exists.
addRestrictionDiff :: Side -> Restriction -> DiffTheory sig c r r2 p p2 -> Maybe (DiffTheory sig c r r2 p p2)
addRestrictionDiff s l thy = do
    guard (isNothing $ lookupRestrictionDiff s (L.get rstrName l) thy)
    return $ modify diffThyItems (++ [EitherRestrictionItem (s, l)]) thy

-- | Add a new lemma. Fails, if a lemma with the same name exists.
addLemmaDiff :: Side -> Lemma p2 -> DiffTheory sig c r r2 p p2 -> Maybe (DiffTheory sig c r r2 p p2)
addLemmaDiff s l thy = do
    guard (isNothing $ lookupLemmaDiff s (L.get lName l) thy)
    return $ modify diffThyItems (++ [EitherLemmaItem (s, l)]) thy

-- | Add a new lemma. Fails, if a lemma with the same name exists.
addDiffLemma :: DiffLemma p -> DiffTheory sig c r r2 p p2 -> Maybe (DiffTheory sig c r r2 p p2)
addDiffLemma l thy = do
    guard (isNothing $ lookupDiffLemma (L.get lDiffName l) thy)
    return $ modify diffThyItems (++ [DiffLemmaItem l]) thy

-- | Add a new default heuristic. Fails if a heuristic is already defined.
addHeuristic :: [GoalRanking] -> Theory sig c r p s -> Maybe (Theory sig c r p s)
addHeuristic h (Theory n [] sig c i o) = Just (Theory n h sig c i o)
addHeuristic _ _ = Nothing

addDiffHeuristic :: [GoalRanking] -> DiffTheory sig c r r2 p p2 -> Maybe (DiffTheory sig c r r2 p p2)
addDiffHeuristic h (DiffTheory n [] sig cl cr dcl dcr i) = Just (DiffTheory n h sig cl cr dcl dcr i)
addDiffHeuristic _ _ = Nothing

-- | Remove a lemma by name. Fails, if the lemma does not exist.
removeLemma :: String -> Theory sig c r p s -> Maybe (Theory sig c r p s)
removeLemma lemmaName thy = do
    _ <- lookupLemma lemmaName thy
    return $ modify thyItems (concatMap fItem) thy
  where
    fItem   = foldTheoryItem (return . RuleItem)
                             (return . RestrictionItem)
                             check
                             (return . TextItem)
                             (return . PredicateItem)
                             (return . TranslationItem)
    check l = do guard (L.get lName l /= lemmaName); return (LemmaItem l)

-- | Remove a lemma by name. Fails, if the lemma does not exist.
removeLemmaDiff :: Side -> String -> DiffTheory sig c r r2 p p2 -> Maybe (DiffTheory sig c r r2 p p2)
removeLemmaDiff s lemmaName thy = do
    _ <- lookupLemmaDiff s lemmaName thy
    return $ modify diffThyItems (concatMap fItem) thy
  where
    fItem   = foldDiffTheoryItem (return . DiffRuleItem)
                                 (return . EitherRuleItem)
                                 (return . DiffLemmaItem)
                                 check
                                 (return . EitherRestrictionItem)
                                 (return . DiffTextItem)
    check (s', l) = do guard (L.get lName l /= lemmaName || s'/=s); return (EitherLemmaItem (s, l))

-- | Remove a lemma by name. Fails, if the lemma does not exist.
removeDiffLemma :: String -> DiffTheory sig c r r2 p p2 -> Maybe (DiffTheory sig c r r2 p p2)
removeDiffLemma lemmaName thy = do
    _ <- lookupDiffLemma lemmaName thy
    return $ modify diffThyItems (concatMap fItem) thy
  where
    fItem   = foldDiffTheoryItem (return . DiffRuleItem)
                                 (return . EitherRuleItem)
                                 check
                                 (return . EitherLemmaItem)
                                 (return . EitherRestrictionItem)
                                 (return . DiffTextItem)
    check l = do guard (L.get lDiffName l /= lemmaName); return (DiffLemmaItem l)

-- | Find the restriction with the given name.
lookupRestriction :: String -> Theory sig c r p s -> Maybe Restriction
lookupRestriction name = find ((name ==) . L.get rstrName) . theoryRestrictions

-- | Find the lemma with the given name.
lookupLemma :: String -> Theory sig c r p s -> Maybe (Lemma p)
lookupLemma name = find ((name ==) . L.get lName) . theoryLemmas

-- | Find the process with the given name.
lookupProcessDef :: String -> Theory sig c r p TranslationElement -> Maybe (ProcessDef)
lookupProcessDef name = find ((name ==) . L.get pName) . theoryProcessDefs

-- | Find the predicate with the fact name.
lookupPredicate :: Fact t  -> Theory sig c r p s -> Maybe (Predicate)
lookupPredicate fact = find ((sameName fact) . L.get pFact) . theoryPredicates
    where
        sameName (Fact tag _ _) (Fact tag' _ _) = tag == tag'


lookupAccLemma :: String -> Theory sig c r p TranslationElement -> Maybe (AccLemma)
lookupAccLemma name = find ((name ==) . L.get aName) . theoryAccLemmas

lookupCaseTest :: CaseIdentifier -> Theory sig c r p TranslationElement -> Maybe CaseTest
lookupCaseTest name = find ((name ==) . L.get cName) . theoryCaseTests

-- | Find the restriction with the given name.
lookupRestrictionDiff :: Side -> String -> DiffTheory sig c r r2 p p2 -> Maybe Restriction
lookupRestrictionDiff s name = find ((name ==) . L.get rstrName) . (diffTheorySideRestrictions s)

-- | Find the lemma with the given name.
lookupLemmaDiff :: Side -> String -> DiffTheory sig c r r2 p p2 -> Maybe (Lemma p2)
lookupLemmaDiff s name = find ((name ==) . L.get lName) . (diffTheorySideLemmas s)

-- | Find the lemma with the given name.
lookupDiffLemma :: String -> DiffTheory sig c r r2 p p2 -> Maybe (DiffLemma p)
lookupDiffLemma name = find ((name ==) . L.get lDiffName) . diffTheoryDiffLemmas

-- | Add a comment to the theory.
addComment :: Doc -> Theory sig c r p s -> Theory sig c r p s
addComment c = modify thyItems (++ [TextItem ("", render c)])

-- | Add a comment to the diff theory.
addDiffComment :: Doc -> DiffTheory sig c r r2 p p2 -> DiffTheory sig c r r2 p p2
addDiffComment c = modify diffThyItems (++ [DiffTextItem ("", render c)])

-- | Add a comment represented as a string to the theory.
addStringComment :: String -> Theory sig c r p s -> Theory sig c r p s
addStringComment = addComment . vcat . map text . lines

addFormalComment :: FormalComment -> Theory sig c r p s -> Theory sig c r p s
addFormalComment c = modify thyItems (++ [TextItem c])

addFormalCommentDiff :: FormalComment -> DiffTheory sig c r r2 p p2 -> DiffTheory sig c r r2 p p2
addFormalCommentDiff c = modify diffThyItems (++ [DiffTextItem c])

isRuleItem :: TheoryItem r p s -> Bool
isRuleItem (RuleItem _) = True
isRuleItem _            = False

itemToRule :: TheoryItem r p s -> Maybe r
itemToRule (RuleItem r) = Just r
itemToRule _            = Nothing

------------------------------------------------------------------------------
-- Open theory construction / modification
------------------------------------------------------------------------------
defaultOption :: Option
defaultOption = Option False False False False

-- | Default theory
defaultOpenTheory :: Bool -> OpenTheory
defaultOpenTheory flag = Theory "default" [] (emptySignaturePure flag) [] [] defaultOption

-- | Default diff theory
defaultOpenDiffTheory :: Bool -> OpenDiffTheory
defaultOpenDiffTheory flag = DiffTheory "default" [] (emptySignaturePure flag) [] [] [] [] []

-- Add the default Diff lemma to an Open Diff Theory
addDefaultDiffLemma:: OpenDiffTheory -> OpenDiffTheory
addDefaultDiffLemma thy = fromMaybe thy $ addDiffLemma (unprovenDiffLemma "Observational_equivalence" []) thy

-- Add the rule labels to an Open Diff Theory
addProtoRuleLabel :: OpenProtoRule -> OpenProtoRule
addProtoRuleLabel rule = addProtoDiffLabel rule ("DiffProto" ++ (getOpenProtoRuleName rule))

-- Get the left openProtoRules
getLeftProtoRule :: DiffProtoRule -> OpenProtoRule
getLeftProtoRule (DiffProtoRule ruE Nothing)       = OpenProtoRule (getLeftRule ruE) []
getLeftProtoRule (DiffProtoRule _   (Just (l, _))) = l

-- Get the rigth openProtoRules
getRightProtoRule :: DiffProtoRule -> OpenProtoRule
getRightProtoRule (DiffProtoRule ruE Nothing)       = OpenProtoRule (getRightRule ruE) []
getRightProtoRule (DiffProtoRule _   (Just (_, r))) = r

-- Add the rule labels to an Open Diff Theory
addIntrRuleLabels:: OpenDiffTheory -> OpenDiffTheory
addIntrRuleLabels thy =
    modify diffThyCacheLeft (map addRuleLabel) $ modify diffThyDiffCacheLeft (map addRuleLabel) $ modify diffThyDiffCacheRight (map addRuleLabel) $ modify diffThyCacheRight (map addRuleLabel) thy
  where
    addRuleLabel :: IntrRuleAC -> IntrRuleAC
    addRuleLabel rule = addDiffLabel rule ("DiffIntr" ++ (getRuleName rule))

-- | Returns true if there are OpenProtoRules containing manual variants
containsManualRuleVariants :: [TheoryItem OpenProtoRule p s] -> Bool
containsManualRuleVariants = foldl f False
  where
    f hasVariants (RuleItem (OpenProtoRule _ [])) = hasVariants
    f _           (RuleItem (OpenProtoRule _ _ )) = True
    f hasVariants _                               = hasVariants

-- | Merges variants of the same protocol rule modulo E
mergeOpenProtoRules :: [TheoryItem OpenProtoRule p s] -> [TheoryItem OpenProtoRule p s]
mergeOpenProtoRules = concatMap (foldr mergeRules []) . groupBy comp
  where
    comp (RuleItem (OpenProtoRule ruE _)) (RuleItem (OpenProtoRule ruE' _)) = ruE == ruE'
    comp (RuleItem _) _ = False
    comp _ (RuleItem _) = False
    comp _ _            = True

    mergeRules (RuleItem r)                          []                                              = [RuleItem r]
    mergeRules (RuleItem (OpenProtoRule ruE' ruAC')) [RuleItem (OpenProtoRule ruE ruAC)] | ruE==ruE' = [RuleItem (OpenProtoRule ruE (ruAC'++ruAC))]
    mergeRules (RuleItem _)                          _                                               = error "Error in mergeOpenProtoRules. Please report bug."
    mergeRules item                                  l                                               = item:l

-- | Returns true if there are DiffProtoRules containing manual instances or variants
containsManualRuleVariantsDiff :: [DiffTheoryItem DiffProtoRule r p p2] -> Bool
containsManualRuleVariantsDiff = foldl f False
  where
    f hasVariants (DiffRuleItem (DiffProtoRule _ Nothing )) = hasVariants
    f _           (DiffRuleItem (DiffProtoRule _ (Just _))) = True
    f hasVariants _                                         = hasVariants

-- | Merges variants of the same protocol rule modulo E
mergeOpenProtoRulesDiff :: [DiffTheoryItem r OpenProtoRule p p2] -> [DiffTheoryItem r OpenProtoRule p p2]
mergeOpenProtoRulesDiff = concatMap (foldr mergeRules []) . groupBy comp
  where
    comp (EitherRuleItem (s, OpenProtoRule ruE _)) (EitherRuleItem (s', OpenProtoRule ruE' _)) = ruE==ruE' && s==s'
    comp (EitherRuleItem _) _ = False
    comp _ (EitherRuleItem _) = False
    comp _ _                  = True

    mergeRules (EitherRuleItem r)                             [] = [EitherRuleItem r]
    mergeRules (EitherRuleItem (s, OpenProtoRule ruE' ruAC')) [EitherRuleItem (s', OpenProtoRule ruE ruAC)]
                                            | ruE==ruE' && s==s' = [EitherRuleItem (s, OpenProtoRule ruE (ruAC'++ruAC))]
    mergeRules (EitherRuleItem _)                             _  = error "Error in mergeOpenProtoRulesDiff. Please report bug."
    mergeRules item                                           l  = item:l

-- | Merges left and right instances with initial diff rule
mergeLeftRightRulesDiff :: (Show p, Show p2) => [DiffTheoryItem DiffProtoRule OpenProtoRule p p2] -> [DiffTheoryItem DiffProtoRule OpenProtoRule p p2]
mergeLeftRightRulesDiff rs = map clean $ concatMap (foldr mergeRules []) $ groupBy comp' $ sortBy comp rs
  where
    comp (EitherRuleItem (_, OpenProtoRule ruE _)) (EitherRuleItem (_, OpenProtoRule ruE' _)) = compare (ruleName ruE) (ruleName ruE')
    comp (EitherRuleItem (_, OpenProtoRule ruE _)) (DiffRuleItem (DiffProtoRule ruE' _))      = compare (ruleName ruE) (ruleName ruE')
    comp (DiffRuleItem (DiffProtoRule ruE _))      (EitherRuleItem (_, OpenProtoRule ruE' _)) = compare (ruleName ruE) (ruleName ruE')
    comp (DiffRuleItem (DiffProtoRule ruE _))      (DiffRuleItem (DiffProtoRule ruE' _))      = compare (ruleName ruE) (ruleName ruE')
    comp (EitherRuleItem _) _ = LT
    comp _ (EitherRuleItem _) = GT
    comp (DiffRuleItem _) _   = LT
    comp _ (DiffRuleItem _)   = GT
    comp _ _                  = EQ

    comp' a b = comp a b == EQ

    mergeRules (EitherRuleItem r)                                 [] = [EitherRuleItem r]
    mergeRules (DiffRuleItem r)                                   [] = [DiffRuleItem r]
    mergeRules (EitherRuleItem (s, ru@(OpenProtoRule ruE _)))     [EitherRuleItem (s', ru'@(OpenProtoRule ruE' _))]
                                            | ruleName ruE==ruleName ruE' && s==LHS && s'==RHS = [DiffRuleItem (DiffProtoRule ruE (Just (ru, ru')))]
    mergeRules (EitherRuleItem (s, ru@(OpenProtoRule ruE _)))     [EitherRuleItem (s', ru'@(OpenProtoRule ruE' _))]
                                            | ruleName ruE==ruleName ruE' && s==RHS && s'==LHS = [DiffRuleItem (DiffProtoRule ruE (Just (ru', ru)))]
    mergeRules (EitherRuleItem (_, ru@(OpenProtoRule ruE _)))     [DiffRuleItem (DiffProtoRule dru Nothing)]
                                            | ruleName ruE==ruleName dru = [DiffRuleItem (DiffProtoRule dru (Just (ru, ru)))]
    mergeRules (DiffRuleItem (DiffProtoRule dru Nothing))         [EitherRuleItem (_, ru@(OpenProtoRule ruE _))]
                                            | ruleName ruE==ruleName dru = [DiffRuleItem (DiffProtoRule dru (Just (ru, ru)))]
    mergeRules (EitherRuleItem (LHS, ru@(OpenProtoRule ruE _)))   [DiffRuleItem (DiffProtoRule dru (Just (_, ru')))]
                                            | ruleName ruE==ruleName dru = [DiffRuleItem (DiffProtoRule dru (Just (ru, ru')))]
    mergeRules (EitherRuleItem (RHS, ru@(OpenProtoRule ruE _)))   [DiffRuleItem (DiffProtoRule dru (Just (ru', _)))]
                                            | ruleName ruE==ruleName dru = [DiffRuleItem (DiffProtoRule dru (Just (ru', ru)))]
    mergeRules (DiffRuleItem (DiffProtoRule dru (Just (_, ru')))) [EitherRuleItem (LHS, ru@(OpenProtoRule ruE _))]
                                            | ruleName ruE==ruleName dru = [DiffRuleItem (DiffProtoRule dru (Just (ru, ru')))]
    mergeRules (DiffRuleItem (DiffProtoRule dru (Just (ru', _)))) [EitherRuleItem (RHS, ru@(OpenProtoRule ruE _))]
                                            | ruleName ruE==ruleName dru = [DiffRuleItem (DiffProtoRule dru (Just (ru', ru)))]
    mergeRules (DiffRuleItem (DiffProtoRule dru (Just (lr, rr)))) [DiffRuleItem (DiffProtoRule dru' Nothing)]
                                            | ruleName dru==ruleName dru' = [DiffRuleItem (DiffProtoRule dru (Just (lr, rr)))]
    mergeRules (DiffRuleItem (DiffProtoRule dru Nothing))         [DiffRuleItem (DiffProtoRule dru' (Just (lr, rr)))]
                                            | ruleName dru==ruleName dru' = [DiffRuleItem (DiffProtoRule dru (Just (lr, rr)))]
    mergeRules (DiffRuleItem (DiffProtoRule dru (Just (lr, rr)))) [DiffRuleItem (DiffProtoRule dru' (Just (lr', rr')))]
                                            | ruleName dru==ruleName dru' && equalOpenRuleUpToDiffAnnotation lr lr' && equalOpenRuleUpToDiffAnnotation rr rr' = [DiffRuleItem (DiffProtoRule dru (Just (lr, rr)))]
    mergeRules (EitherRuleItem _)                                 _  = error "Error in mergeLeftRightRulesDiff. Please report bug."
    mergeRules (DiffRuleItem _)                                   _  = error "Error in mergeLeftRightRulesDiff. Please report bug."
    mergeRules item                                               l  = item:l

    clean (DiffRuleItem (DiffProtoRule ruE (Just (OpenProtoRule ruEL [], OpenProtoRule ruER []))))
       | getLeftRule ruE `equalRuleUpToDiffAnnotation` ruEL
        && getRightRule ruE `equalRuleUpToDiffAnnotation` ruER = DiffRuleItem (DiffProtoRule ruE Nothing)
    clean i                                                    = i

-- | Open a theory by dropping the closed world assumption and values whose
-- soundness depends on it.
openTheory :: ClosedTheory -> OpenTheory
openTheory  (Theory n h sig c items opts) = openTranslatedTheory(
    Theory n h (toSignaturePure sig) (openRuleCache c)
    -- We merge duplicate rules if they were split into variants
      (mergeOpenProtoRules $ map (mapTheoryItem openProtoRule incrementalToSkeletonProof) items)
      opts)

-- | Open a theory by dropping the closed world assumption and values whose
-- soundness depends on it.
openDiffTheory :: ClosedDiffTheory -> OpenDiffTheory
openDiffTheory  (DiffTheory n h sig c1 c2 c3 c4 items) =
    -- We merge duplicate rules if they were split into variants
    DiffTheory n h (toSignaturePure sig) (openRuleCache c1) (openRuleCache c2) (openRuleCache c3) (openRuleCache c4)
      (mergeOpenProtoRulesDiff $ map (mapDiffTheoryItem id (\(x, y) -> (x, (openProtoRule y))) (\(DiffLemma s a p) -> (DiffLemma s a (incrementalToSkeletonDiffProof p))) (\(x, Lemma a b c d e) -> (x, Lemma a b c d (incrementalToSkeletonProof e)))) items)


-- | Find the open protocol rule with the given name.
lookupOpenProtoRule :: ProtoRuleName -> OpenTheory -> Maybe OpenProtoRule
lookupOpenProtoRule name =
    find ((name ==) . L.get (preName . rInfo . oprRuleE)) . theoryRules

-- | Find the open protocol rule with the given name.
lookupOpenDiffProtoDiffRule :: ProtoRuleName -> OpenDiffTheory -> Maybe DiffProtoRule
lookupOpenDiffProtoDiffRule name =
    find ((name ==) . L.get (preName . rInfo . dprRule)) . diffTheoryDiffRules

-- | Add new protocol rules. Fails, if a protocol rule with the same name
-- exists.
addOpenProtoRule :: OpenProtoRule -> OpenTheory -> Maybe OpenTheory
addOpenProtoRule ru@(OpenProtoRule ruE ruAC) thy = do
    guard nameNotUsedForDifferentRule
    guard allRuleNamesAreDifferent
    return $ modify thyItems (++ [RuleItem ru]) thy
  where
    nameNotUsedForDifferentRule =
        maybe True (ru ==) $ lookupOpenProtoRule (L.get (preName . rInfo . oprRuleE) ru) thy
    allRuleNamesAreDifferent = (S.size (S.fromList (ruleName ruE:map ruleName ruAC)))
        == ((length ruAC) + 1)

-- | Add a new protocol rules. Fails, if a protocol rule with the same name
-- exists.
addOpenProtoDiffRule :: DiffProtoRule -> OpenDiffTheory -> Maybe OpenDiffTheory
addOpenProtoDiffRule ru@(DiffProtoRule _ Nothing)  thy = do
    guard nameNotUsedForDifferentRule
    return $ modify diffThyItems (++ [DiffRuleItem ru]) thy
  where
    nameNotUsedForDifferentRule =
        maybe True (ru ==) $ lookupOpenDiffProtoDiffRule (L.get (preName . rInfo . dprRule) ru) thy
addOpenProtoDiffRule ru@(DiffProtoRule _ (Just (lr, rr))) thy = do
    guard nameNotUsedForDifferentRule
    guard $ allRuleNamesAreDifferent lr
    guard $ allRuleNamesAreDifferent rr
    guard leftAndRightHaveSameName
    return $ modify diffThyItems (++ [DiffRuleItem ru]) thy
  where
    nameNotUsedForDifferentRule =
        maybe True (ru ==) $ lookupOpenDiffProtoDiffRule (L.get (preName . rInfo . dprRule) ru) thy
    allRuleNamesAreDifferent (OpenProtoRule ruE ruAC) = (S.size (S.fromList (ruleName ruE:map ruleName ruAC)))
        == ((length ruAC) + 1)
    leftAndRightHaveSameName = ruleName ru == ruleName lr && ruleName lr == ruleName rr

-- | Add new protocol rules. Fails, if a protocol rule with the same name
-- exists. Ignore _restrict construct.
addProtoRule :: ProtoRuleE -> OpenTheory -> Maybe OpenTheory
addProtoRule ruE thy = do
    guard nameNotUsedForDifferentRule
    return $ modify thyItems (++ [RuleItem (OpenProtoRule ruE [])]) thy
  where
    nameNotUsedForDifferentRule =
        maybe True (ruE ==) $ fmap (L.get oprRuleE) $ lookupOpenProtoRule (L.get (preName . rInfo) ruE) thy

-- | Add a new protocol rules. Fails, if a protocol rule with the same name
-- exists.
addProtoDiffRule :: ProtoRuleE -> OpenDiffTheory -> Maybe OpenDiffTheory
addProtoDiffRule ruE thy = do
    guard nameNotUsedForDifferentRule
    return $ modify diffThyItems (++ [DiffRuleItem (DiffProtoRule ruE Nothing)]) thy
  where
    nameNotUsedForDifferentRule =
        maybe True (ruE ==) $ fmap (L.get dprRule) $ lookupOpenDiffProtoDiffRule (L.get (preName . rInfo) ruE) thy

-- | Add intruder proof rules after Translate.
addIntrRuleACsAfterTranslate :: [IntrRuleAC] -> OpenTranslatedTheory -> OpenTranslatedTheory
addIntrRuleACsAfterTranslate rs' = modify (thyCache) (\rs -> nub $ rs ++ rs')

-- | Add intruder proof rules.
addIntrRuleACs :: [IntrRuleAC] -> OpenTheory -> OpenTheory
addIntrRuleACs rs' = modify (thyCache) (\rs -> nub $ rs ++ rs')

-- | Add intruder proof rules for all diff and non-diff caches.
addIntrRuleACsDiffAll :: [IntrRuleAC] -> OpenDiffTheory -> OpenDiffTheory
addIntrRuleACsDiffAll rs' thy = addIntrRuleACsDiffBoth rs' (addIntrRuleACsDiffBothDiff rs' thy)

-- | Add intruder proof rules for both diff caches.
addIntrRuleACsDiffBothDiff :: [IntrRuleAC] -> OpenDiffTheory -> OpenDiffTheory
addIntrRuleACsDiffBothDiff rs' thy = addIntrRuleACsDiffRightDiff rs' (addIntrRuleACsDiffLeftDiff rs' thy)

-- | Add intruder proof rules for both caches.
addIntrRuleACsDiffBoth :: [IntrRuleAC] -> OpenDiffTheory -> OpenDiffTheory
addIntrRuleACsDiffBoth rs' thy = addIntrRuleACsDiffRight rs' (addIntrRuleACsDiffLeft rs' thy)

-- | Add intruder proof rules to left diff cache.
addIntrRuleACsDiffLeftDiff :: [IntrRuleAC] -> OpenDiffTheory -> OpenDiffTheory
addIntrRuleACsDiffLeftDiff rs' thy = modify (diffThyDiffCacheLeft) (\rs -> nub $ rs ++ rs') thy

-- | Add intruder proof rules to left cache.
addIntrRuleACsDiffLeft :: [IntrRuleAC] -> OpenDiffTheory -> OpenDiffTheory
addIntrRuleACsDiffLeft rs' thy = modify (diffThyCacheLeft) (\rs -> nub $ rs ++ rs') thy

-- | Add intruder proof rules to right diff cache.
addIntrRuleACsDiffRightDiff :: [IntrRuleAC] -> OpenDiffTheory -> OpenDiffTheory
addIntrRuleACsDiffRightDiff rs' thy = modify (diffThyDiffCacheRight) (\rs -> nub $ rs ++ rs') thy

-- | Add intruder proof rules to right cache.
addIntrRuleACsDiffRight :: [IntrRuleAC] -> OpenDiffTheory -> OpenDiffTheory
addIntrRuleACsDiffRight rs' thy = modify (diffThyCacheRight) (\rs -> nub $ rs ++ rs') thy

-- | Normalize the theory representation such that they remain semantically
-- equivalent. Use this function when you want to compare two theories (quite
-- strictly) for semantic equality; e.g., when testing the parser.
normalizeTheory :: OpenTheory -> OpenTheory
normalizeTheory =
    L.modify thyCache sort
  . L.modify thyItems (\items -> do
      item <- items
      return $ case item of
          LemmaItem lem ->
              LemmaItem $ L.modify lProof stripProofAnnotations $ lem
          RuleItem _    -> item
          TextItem _    -> item
          RestrictionItem _   -> item
          TranslationItem _   -> item
          PredicateItem _   -> item
          )
  where
    stripProofAnnotations :: ProofSkeleton -> ProofSkeleton
    stripProofAnnotations = fmap stripProofStepAnnotations
    stripProofStepAnnotations (ProofStep method ()) =
        ProofStep (case method of
                     Sorry _         -> Sorry Nothing
                     Contradiction _ -> Contradiction Nothing
                     _               -> method)
                  ()


------------------------------------------------------------------------------
-- Closed theory querying / construction / modification
------------------------------------------------------------------------------

-- querying
-----------

-- | All lemmas.
getLemmas :: ClosedTheory -> [Lemma IncrementalProof]
getLemmas = theoryLemmas

-- | All diff lemmas.
getDiffLemmas :: ClosedDiffTheory -> [DiffLemma IncrementalDiffProof]
getDiffLemmas = diffTheoryDiffLemmas

-- | All side lemmas.
getEitherLemmas :: ClosedDiffTheory -> [(Side, Lemma IncrementalProof)]
getEitherLemmas = diffTheoryLemmas

-- | The variants of the intruder rules.
getIntrVariants :: ClosedTheory -> [IntrRuleAC]
getIntrVariants = intruderRules . L.get (crcRules . thyCache)

-- | The variants of the intruder rules.
getIntrVariantsDiff :: Side -> ClosedDiffTheory -> [IntrRuleAC]
getIntrVariantsDiff s
  | s == LHS  = intruderRules . L.get (crcRules . diffThyCacheLeft)
  | s == RHS  = intruderRules . L.get (crcRules . diffThyCacheRight)
  | otherwise = error $ "The Side MUST always be LHS or RHS."

-- | All protocol rules modulo E.
getProtoRuleEs :: ClosedTheory -> [ProtoRuleE]
-- we remove duplicates if they exist due to variant unfolding
getProtoRuleEs = S.toList . S.fromList . map ((L.get oprRuleE) . openProtoRule) . theoryRules

-- | All protocol rules modulo E.
getProtoRuleEsDiff :: Side -> ClosedDiffTheory -> [ProtoRuleE]
-- we remove duplicates if they exist due to variant unfolding
getProtoRuleEsDiff s = S.toList . S.fromList . map ((L.get oprRuleE) . openProtoRule) . diffTheorySideRules s

-- | Get the proof context for a lemma of the closed theory.
getProofContext :: Lemma a -> ClosedTheory -> ProofContext
getProofContext l thy = ProofContext
    ( L.get thySignature                       thy)
    ( L.get (crcRules . thyCache)              thy)
    ( L.get (crcInjectiveFactInsts . thyCache) thy)
    kind
    ( L.get (cases . thyCache)                 thy)
    inductionHint
    specifiedHeuristic
    (toSystemTraceQuantifier $ L.get lTraceQuantifier l)
    (L.get lName l)
    ([ h | HideLemma h <- L.get lAttributes l])
    False
    (all isSubtermRule  $ filter isDestrRule $ intruderRules $ L.get (crcRules . thyCache) thy)
    (any isConstantRule $ filter isDestrRule $ intruderRules $ L.get (crcRules . thyCache) thy)
  where
    kind    = lemmaSourceKind l
    cases   = case kind of RawSource     -> crcRawSources
                           RefinedSource -> crcRefinedSources
    inductionHint
      | any (`elem` [SourceLemma, InvariantLemma]) (L.get lAttributes l) = UseInduction
      | otherwise                                                        = AvoidInduction

    -- Heuristic specified for the lemma > globally specified heuristic > default heuristic
    specifiedHeuristic = case lattr of
        Just lh -> Just lh
        Nothing  -> case L.get thyHeuristic thy of
                    [] -> Nothing
                    gh -> Just (Heuristic gh)
      where
        lattr = (headMay [Heuristic gr
                    | LemmaHeuristic gr <- L.get lAttributes l])

-- | Get the proof context for a lemma of the closed theory.
getProofContextDiff :: Side -> Lemma a -> ClosedDiffTheory -> ProofContext
getProofContextDiff s l thy = case s of
  LHS -> ProofContext
            ( L.get diffThySignature                           thy)
            ( L.get (crcRules . diffThyCacheLeft)              thy)
            ( L.get (crcInjectiveFactInsts . diffThyCacheLeft) thy)
            kind
            ( L.get (cases . diffThyCacheLeft)                 thy)
            inductionHint
            specifiedHeuristic
            (toSystemTraceQuantifier $ L.get lTraceQuantifier l)
            (L.get lName l)
            ([ h | HideLemma h <- L.get lAttributes l])
            False
            (all isSubtermRule  $ filter isDestrRule $ intruderRules $ L.get (crcRules . diffThyCacheLeft) thy)
            (any isConstantRule $ filter isDestrRule $ intruderRules $ L.get (crcRules . diffThyCacheLeft) thy)
  RHS -> ProofContext
            ( L.get diffThySignature                    thy)
            ( L.get (crcRules . diffThyCacheRight)           thy)
            ( L.get (crcInjectiveFactInsts . diffThyCacheRight) thy)
            kind
            ( L.get (cases . diffThyCacheRight)              thy)
            inductionHint
            specifiedHeuristic
            (toSystemTraceQuantifier $ L.get lTraceQuantifier l)
            (L.get lName l)
            ([ h | HideLemma h <- L.get lAttributes l])
            False
            (all isSubtermRule  $ filter isDestrRule $ intruderRules $ L.get (crcRules . diffThyCacheRight) thy)
            (any isConstantRule $ filter isDestrRule $ intruderRules $ L.get (crcRules . diffThyCacheRight) thy)
  where
    kind    = lemmaSourceKind l
    cases   = case kind of RawSource     -> crcRawSources
                           RefinedSource -> crcRefinedSources
    inductionHint
      | any (`elem` [SourceLemma, InvariantLemma]) (L.get lAttributes l) = UseInduction
      | otherwise                                                        = AvoidInduction
    -- Heuristic specified for the lemma > globally specified heuristic > default heuristic
    specifiedHeuristic = case lattr of
        Just lh -> Just lh
        Nothing  -> case L.get diffThyHeuristic thy of
                    [] -> Nothing
                    gh -> Just (Heuristic gh)
      where
        lattr = (headMay [Heuristic gr
                    | LemmaHeuristic gr <- L.get lAttributes l])

-- | Get the proof context for a diff lemma of the closed theory.
getDiffProofContext :: DiffLemma a -> ClosedDiffTheory -> DiffProofContext
getDiffProofContext l thy = DiffProofContext (proofContext LHS) (proofContext RHS)
    (map (L.get dprRule) $ diffTheoryDiffRules thy) (L.get (crConstruct . crcRules . diffThyDiffCacheLeft) thy)
    (L.get (crDestruct . crcRules . diffThyDiffCacheLeft) thy)
    ((LHS, restrictionsLeft):[(RHS, restrictionsRight)]) gatherReusableLemmas
  where
    items = L.get diffThyItems thy
    restrictionsLeft  = do EitherRestrictionItem (LHS, rstr) <- items
                           return $ formulaToGuarded_ $ L.get rstrFormula rstr
    restrictionsRight = do EitherRestrictionItem (RHS, rstr) <- items
                           return $ formulaToGuarded_ $ L.get rstrFormula rstr
    gatherReusableLemmas = do
        EitherLemmaItem (s, lem) <- items
        guard $    lemmaSourceKind lem <= RefinedSource
                && ReuseDiffLemma `elem` L.get lAttributes lem
                && AllTraces == L.get lTraceQuantifier lem
        return $ (s, formulaToGuarded_ $ L.get lFormula lem)
    proofContext s   = case s of
        LHS -> ProofContext
            ( L.get diffThySignature                    thy)
            ( L.get (crcRules . diffThyDiffCacheLeft)           thy)
            ( L.get (crcInjectiveFactInsts . diffThyDiffCacheLeft) thy)
            RefinedSource
            ( L.get (crcRefinedSources . diffThyDiffCacheLeft)              thy)
            AvoidInduction
            specifiedHeuristic
            ExistsNoTrace
            ( L.get lDiffName l )
            ([ h | HideLemma h <- L.get lDiffAttributes l])
            True
            (all isSubtermRule  $ filter isDestrRule $ intruderRules $ L.get (crcRules . diffThyCacheLeft) thy)
            (any isConstantRule $ filter isDestrRule $ intruderRules $ L.get (crcRules . diffThyCacheLeft) thy)
        RHS -> ProofContext
            ( L.get diffThySignature                    thy)
            ( L.get (crcRules . diffThyDiffCacheRight)           thy)
            ( L.get (crcInjectiveFactInsts . diffThyDiffCacheRight) thy)
            RefinedSource
            ( L.get (crcRefinedSources . diffThyDiffCacheRight)              thy)
            AvoidInduction
            specifiedHeuristic
            ExistsNoTrace
            ( L.get lDiffName l )
            ([ h | HideLemma h <- L.get lDiffAttributes l])
            True
            (all isSubtermRule  $ filter isDestrRule $ intruderRules $ L.get (crcRules . diffThyCacheRight) thy)
            (any isConstantRule $ filter isDestrRule $ intruderRules $ L.get (crcRules . diffThyCacheRight) thy)

    specifiedHeuristic = case lattr of
        Just lh -> Just lh
        Nothing  -> case L.get diffThyHeuristic thy of
                    [] -> Nothing
                    gh -> Just (Heuristic gh)
      where
        lattr = (headMay [Heuristic gr
                    | LemmaHeuristic gr <- L.get lDiffAttributes l])

-- | The facts with injective instances in this theory
getInjectiveFactInsts :: ClosedTheory -> S.Set FactTag
getInjectiveFactInsts = L.get (crcInjectiveFactInsts . thyCache)

-- | The facts with injective instances in this theory
getDiffInjectiveFactInsts :: Side -> Bool -> ClosedDiffTheory -> S.Set FactTag
getDiffInjectiveFactInsts s isdiff = case (s, isdiff) of
           (LHS, False) -> L.get (crcInjectiveFactInsts . diffThyCacheLeft)
           (RHS, False) -> L.get (crcInjectiveFactInsts . diffThyCacheRight)
           (LHS, True)  -> L.get (crcInjectiveFactInsts . diffThyDiffCacheLeft)
           (RHS, True)  -> L.get (crcInjectiveFactInsts . diffThyDiffCacheRight)

-- | The classified set of rules modulo AC in this theory.
getClassifiedRules :: ClosedTheory -> ClassifiedRules
getClassifiedRules = L.get (crcRules . thyCache)

-- | The classified set of rules modulo AC in this theory.
getDiffClassifiedRules :: Side -> Bool -> ClosedDiffTheory -> ClassifiedRules
getDiffClassifiedRules s isdiff = case (s, isdiff) of
           (LHS, False) -> L.get (crcRules . diffThyCacheLeft)
           (RHS, False) -> L.get (crcRules . diffThyCacheRight)
           (LHS, True)  -> L.get (crcRules . diffThyDiffCacheLeft)
           (RHS, True)  -> L.get (crcRules . diffThyDiffCacheRight)

-- | The precomputed case distinctions.
getSource :: SourceKind -> ClosedTheory -> [Source]
getSource RawSource     = L.get (crcRawSources . thyCache)
getSource RefinedSource = L.get (crcRefinedSources .   thyCache)

-- | The precomputed case distinctions.
getDiffSource :: Side -> Bool -> SourceKind -> ClosedDiffTheory -> [Source]
getDiffSource LHS False RawSource     = L.get (crcRawSources .     diffThyCacheLeft)
getDiffSource RHS False RawSource     = L.get (crcRawSources .     diffThyCacheRight)
getDiffSource LHS False RefinedSource = L.get (crcRefinedSources . diffThyCacheLeft)
getDiffSource RHS False RefinedSource = L.get (crcRefinedSources . diffThyCacheRight)
getDiffSource LHS True  RawSource     = L.get (crcRawSources .     diffThyDiffCacheLeft)
getDiffSource RHS True  RawSource     = L.get (crcRawSources .     diffThyDiffCacheRight)
getDiffSource LHS True  RefinedSource = L.get (crcRefinedSources . diffThyDiffCacheLeft)
getDiffSource RHS True  RefinedSource = L.get (crcRefinedSources . diffThyDiffCacheRight)

-- construction
---------------

-- | Close a protocol rule; i.e., compute AC variant and source assertion
-- soundness sequent, if required.
closeEitherProtoRule :: MaudeHandle -> (Side, OpenProtoRule) -> (Side, [ClosedProtoRule])
closeEitherProtoRule hnd (s, ruE) = (s, closeProtoRule hnd ruE)

-- -- | Convert a lemma to the corresponding guarded formula.
-- lemmaToGuarded :: Lemma p -> Maybe LNGuarded
-- lemmaToGuarded lem =

-- | Close a theory by closing its associated rule set and checking the proof
-- skeletons and caching AC variants as well as precomputed case distinctions.
--
-- This function initializes the relation to the Maude process with the
-- correct signature. This is the right place to do that because in a closed
-- theory the signature may not change any longer.
closeTheory :: FilePath         -- ^ Path to the Maude executable.
            -> OpenTranslatedTheory
            -> Bool             -- ^ Try to auto-generate sources lemmas
            -> IO ClosedTheory
closeTheory maudePath thy0 autosources = do
    sig <- toSignatureWithMaude maudePath $ L.get thySignature thy0
    return $ closeTheoryWithMaude sig thy0 autosources

-- | Close a theory by closing its associated rule set and checking the proof
-- skeletons and caching AC variants as well as precomputed case distinctions.
--
-- This function initializes the relation to the Maude process with the
-- correct signature. This is the right place to do that because in a closed
-- theory the signature may not change any longer.
closeDiffTheory :: FilePath         -- ^ Path to the Maude executable.
            -> OpenDiffTheory
            -> Bool
            -> IO ClosedDiffTheory
closeDiffTheory maudePath thy0 autoSources = do
    sig <- toSignatureWithMaude maudePath $ L.get diffThySignature thy0
    return $ closeDiffTheoryWithMaude sig thy0 autoSources

-- | Close a diff theory given a maude signature. This signature must be valid for
-- the given theory.
closeDiffTheoryWithMaude :: SignatureWithMaude -> OpenDiffTheory -> Bool -> ClosedDiffTheory
closeDiffTheoryWithMaude sig thy0 autoSources =
  if autoSources && (containsPartialDeconstructions (cacheLeft items) || containsPartialDeconstructions (cacheRight items))
    then
      proveDiffTheory (const True) (const True) checkProof checkDiffProof
        (DiffTheory (L.get diffThyName thy0) h sig (cacheLeft items') (cacheRight items') (diffCacheLeft items') (diffCacheRight items') items')
    else
      proveDiffTheory (const True) (const True) checkProof checkDiffProof
        (DiffTheory (L.get diffThyName thy0) h sig (cacheLeft items) (cacheRight items) (diffCacheLeft items) (diffCacheRight items) items)
  where
    h              = L.get diffThyHeuristic thy0
    diffCacheLeft  its = closeRuleCache restrictionsLeft  (typAsms its) sig (leftClosedRules its)  (L.get diffThyDiffCacheLeft  thy0) True
    diffCacheRight its = closeRuleCache restrictionsRight (typAsms its) sig (rightClosedRules its) (L.get diffThyDiffCacheRight thy0) True
    cacheLeft  its = closeRuleCache restrictionsLeft  (typAsms its) sig (leftClosedRules its)  (L.get diffThyCacheLeft  thy0) False
    cacheRight its = closeRuleCache restrictionsRight (typAsms its) sig (rightClosedRules its) (L.get diffThyCacheRight thy0) False

    checkProof = checkAndExtendProver (sorryProver Nothing)
    checkDiffProof = checkAndExtendDiffProver (sorryDiffProver Nothing)
    diffRules  = diffTheoryDiffRules thy0
    leftOpenRules  = map (addProtoRuleLabel . getLeftProtoRule)  diffRules
    rightOpenRules = map (addProtoRuleLabel . getRightProtoRule) diffRules

    -- Maude / Signature handle
    hnd = L.get sigmMaudeHandle sig

    theoryItems = L.get diffThyItems thy0 ++ map (\x -> EitherRuleItem (LHS, x)) leftOpenRules ++ map (\x -> EitherRuleItem (RHS, x)) rightOpenRules
    -- Close all theory items: in parallel (especially useful for variants)
    --
    -- NOTE that 'rdeepseq' is OK here, as the proof has not yet been checked
    -- and therefore no constraint systems will be unnecessarily cached.
    (items, _solveRel, _breakers) = (`runReader` hnd) $ addSolvingLoopBreakers $ unfoldClosedRules
       ((closeDiffTheoryItem <$> theoryItems) `using` parList rdeepseq)

    closeDiffTheoryItem :: DiffTheoryItem DiffProtoRule OpenProtoRule DiffProofSkeleton ProofSkeleton -> DiffTheoryItem DiffProtoRule [ClosedProtoRule] IncrementalDiffProof IncrementalProof
    closeDiffTheoryItem = foldDiffTheoryItem
      DiffRuleItem
      (EitherRuleItem . closeEitherProtoRule hnd)
      (DiffLemmaItem . fmap skeletonToIncrementalDiffProof)
      (\(s, l) -> EitherLemmaItem (s, fmap skeletonToIncrementalProof l))
      EitherRestrictionItem
      DiffTextItem

    unfoldClosedRules :: [DiffTheoryItem DiffProtoRule [ClosedProtoRule] IncrementalDiffProof IncrementalProof] -> [DiffTheoryItem DiffProtoRule ClosedProtoRule IncrementalDiffProof IncrementalProof]
    unfoldClosedRules    (EitherRuleItem (s,r):is) = map (\x -> EitherRuleItem (s,x)) r ++ unfoldClosedRules is
    unfoldClosedRules          (DiffRuleItem i:is) = DiffRuleItem i:unfoldClosedRules is
    unfoldClosedRules         (DiffLemmaItem i:is) = DiffLemmaItem i:unfoldClosedRules is
    unfoldClosedRules       (EitherLemmaItem i:is) = EitherLemmaItem i:unfoldClosedRules is
    unfoldClosedRules (EitherRestrictionItem i:is) = EitherRestrictionItem i:unfoldClosedRules is
    unfoldClosedRules          (DiffTextItem i:is) = DiffTextItem i:unfoldClosedRules is
    unfoldClosedRules                           [] = []

    -- Name of the auto-generated lemma
    lemmaName = "AUTO_typing"

    itemsModAC = unfoldRules items

    unfoldRules (EitherRuleItem (s,r):is) = map (\x -> EitherRuleItem (s,x)) (unfoldRuleVariants r) ++ unfoldRules is
    unfoldRules                    (i:is) = i:unfoldRules is
    unfoldRules                        [] = []

    items' = addAutoSourcesLemmaDiff hnd lemmaName (cacheLeft itemsModAC) (cacheRight itemsModAC) itemsModAC

    -- extract source restrictions and lemmas
    restrictionsLeft  = do EitherRestrictionItem (LHS, rstr) <- items
                           return $ formulaToGuarded_ $ L.get rstrFormula rstr
    restrictionsRight = do EitherRestrictionItem (RHS, rstr) <- items
                           return $ formulaToGuarded_ $ L.get rstrFormula rstr
    typAsms its = do EitherLemmaItem (_, lem) <- its
                     guard (isSourceLemma lem)
                     return $ formulaToGuarded_ $ L.get lFormula lem

    -- extract protocol rules
    leftClosedRules  :: [DiffTheoryItem DiffProtoRule ClosedProtoRule IncrementalDiffProof s] -> [ClosedProtoRule]
    leftClosedRules its = leftTheoryRules  (DiffTheory errClose errClose errClose errClose errClose errClose errClose its)
    rightClosedRules :: [DiffTheoryItem DiffProtoRule ClosedProtoRule IncrementalDiffProof s] -> [ClosedProtoRule]
    rightClosedRules its = rightTheoryRules (DiffTheory errClose errClose errClose errClose errClose errClose errClose its)
    errClose  = error "closeDiffTheory"

    addSolvingLoopBreakers = useAutoLoopBreakersAC
        (liftToItem $ enumPrems . L.get cprRuleAC)
        (liftToItem $ enumConcs . L.get cprRuleAC)
        (liftToItem $ getDisj . L.get (pracVariants . rInfo . cprRuleAC))
        addBreakers
      where
        liftToItem f (EitherRuleItem (_, ru)) = f ru
        liftToItem _ _                        = []

        addBreakers bs (EitherRuleItem (s, ru)) =
            EitherRuleItem (s, L.set (pracLoopBreakers . rInfo . cprRuleAC) bs ru)
        addBreakers _  item              = item



-- | Close a theory given a maude signature. This signature must be valid for
-- the given theory.
closeTheoryWithMaude :: SignatureWithMaude -> OpenTranslatedTheory -> Bool -> ClosedTheory
closeTheoryWithMaude sig thy0 autoSources =
  if autoSources && containsPartialDeconstructions (cache items)
    then
        proveTheory (const True) checkProof
      $ Theory (L.get thyName thy0) h sig (cache items') items' (L.get thyOptions thy0)
    else
        proveTheory (const True) checkProof
      $ Theory (L.get thyName thy0) h sig (cache items) items (L.get thyOptions thy0)
  where
    h          = L.get thyHeuristic thy0
    cache its  = closeRuleCache restrictions (typAsms its) sig (rules its) (L.get thyCache thy0) False
    checkProof = checkAndExtendProver (sorryProver Nothing)

    -- Maude / Signature handle
    hnd = L.get sigmMaudeHandle sig

    -- Close all theory items: in parallel (especially useful for variants)
    --
    -- NOTE that 'rdeepseq' is OK here, as the proof has not yet been checked
    -- and therefore no constraint systems will be unnecessarily cached.
    (items, _solveRel, _breakers) = (`runReader` hnd) $ addSolvingLoopBreakers $ unfoldClosedRules
       ((closeTheoryItem <$> L.get thyItems thy0) `using` parList rdeepseq)
    closeTheoryItem = foldTheoryItem
       (RuleItem . closeProtoRule hnd)
       RestrictionItem
       (LemmaItem . fmap skeletonToIncrementalProof)
       TextItem
       PredicateItem
       TranslationItem

    unfoldClosedRules :: [TheoryItem [ClosedProtoRule] IncrementalProof s] -> [TheoryItem ClosedProtoRule IncrementalProof s]
    unfoldClosedRules        (RuleItem r:is) = map RuleItem r ++ unfoldClosedRules is
    unfoldClosedRules (RestrictionItem i:is) = RestrictionItem i:unfoldClosedRules is
    unfoldClosedRules       (LemmaItem i:is) = LemmaItem i:unfoldClosedRules is
    unfoldClosedRules        (TextItem i:is) = TextItem i:unfoldClosedRules is
    unfoldClosedRules   (PredicateItem i:is) = PredicateItem i:unfoldClosedRules is
    unfoldClosedRules       (TranslationItem i:is) = TranslationItem i:unfoldClosedRules is
    unfoldClosedRules                     [] = []

    -- Name of the auto-generated lemma
    lemmaName = "AUTO_typing"

    itemsModAC = unfoldRules items

    unfoldRules (RuleItem r:is) = map RuleItem (unfoldRuleVariants r) ++ unfoldRules is
    unfoldRules          (i:is) = i:unfoldRules is
    unfoldRules              [] = []

    items' = addAutoSourcesLemma hnd lemmaName (cache itemsModAC) itemsModAC

    -- extract source restrictions and lemmas
    restrictions = do RestrictionItem rstr <- items
                      return $ formulaToGuarded_ $ L.get rstrFormula rstr
    typAsms its  = do LemmaItem lem <- its
                      guard (isSourceLemma lem)
                      return $ formulaToGuarded_ $ L.get lFormula lem

    -- extract protocol rules
    rules :: [TheoryItem ClosedProtoRule IncrementalProof s] -> [ClosedProtoRule]
    rules its = theoryRules (Theory errClose errClose errClose errClose its errClose)
    errClose = error "closeTheory"

    addSolvingLoopBreakers = useAutoLoopBreakersAC
        (liftToItem $ enumPrems . L.get cprRuleAC)
        (liftToItem $ enumConcs . L.get cprRuleAC)
        (liftToItem $ getDisj . L.get (pracVariants . rInfo . cprRuleAC))
        addBreakers
      where
        liftToItem f (RuleItem ru) = f ru
        liftToItem _ _             = []

        addBreakers bs (RuleItem ru) =
            RuleItem (L.set (pracLoopBreakers . rInfo . cprRuleAC) bs ru)
        addBreakers _  item = item



-- Partial evaluation / abstract interpretation
-----------------------------------------------

-- | Apply partial evaluation.
applyPartialEvaluation :: EvaluationStyle -> Bool -> ClosedTheory -> ClosedTheory
applyPartialEvaluation evalStyle autosources thy0 =
    closeTheoryWithMaude sig
      (removeTranslationItems (L.modify thyItems replaceProtoRules (openTheory thy0)))
      autosources
  where
    sig          = L.get thySignature thy0
    ruEs         = getProtoRuleEs thy0
    (st', ruEs') = (`runReader` L.get sigmMaudeHandle sig) $
                   partialEvaluation evalStyle ruEs

    replaceProtoRules [] = []
    replaceProtoRules (item:items)
      | isRuleItem item  =
          [ TextItem ("text", render ppAbsState)
       -- Here we loose imported variants!
          ] ++ map (\x -> RuleItem (OpenProtoRule x [])) ruEs' ++ filter (not . isRuleItem) items
      | otherwise        = item : replaceProtoRules items

    ppAbsState =
      (text $ " the abstract state after partial evaluation"
              ++ " contains " ++ show (S.size st') ++ " facts:") $--$
      (numbered' $ map prettyLNFact $ S.toList st') $--$
      (text $ "This abstract state results in " ++ show (length ruEs') ++
              " refined multiset rewriting rules.\n" ++
              "Note that the original number of multiset rewriting rules was "
              ++ show (length ruEs) ++ ".\n\n")

-- | Apply partial evaluation.
applyPartialEvaluationDiff :: EvaluationStyle -> Bool -> ClosedDiffTheory -> ClosedDiffTheory
applyPartialEvaluationDiff evalStyle autoSources thy0 =
    closeDiffTheoryWithMaude sig
      (L.modify diffThyItems replaceProtoRules (openDiffTheory thy0)) autoSources
  where
    sig            = L.get diffThySignature thy0
    ruEs s         = getProtoRuleEsDiff s thy0
    (stL', ruEsL') = (`runReader` L.get sigmMaudeHandle sig) $
                     partialEvaluation evalStyle (ruEs LHS)
    (stR', ruEsR') = (`runReader` L.get sigmMaudeHandle sig) $
                     partialEvaluation evalStyle (ruEs RHS)

    replaceProtoRules [] = []
    replaceProtoRules (item:items)
      | isEitherRuleItem item  =
          [ DiffTextItem ("text", render ppAbsState)
       -- Here we loose imported variants!
          ] ++ map (\x -> EitherRuleItem (LHS, (OpenProtoRule x []))) ruEsL' ++ map (\x -> EitherRuleItem (RHS, (OpenProtoRule x []))) ruEsR' ++ filter (not . isEitherRuleItem) items
      | otherwise        = item : replaceProtoRules items

    isEitherRuleItem (EitherRuleItem _) = True
    isEitherRuleItem _                  = False

    ppAbsState =
      (text $ " the abstract state after partial evaluation"
              ++ " contains " ++ show (S.size stL') ++ " left facts:") $--$
      (numbered' $ map prettyLNFact $ S.toList stL') $--$
      (text $ "This abstract state results in " ++ show (length ruEsL') ++
              " left refined multiset rewriting rules.\n" ++
              "Note that the original number of multiset rewriting rules was "
              ++ show (length (ruEs LHS)) ++ ".\n\n") $--$
      (text $ " the abstract state after partial evaluation"
              ++ " contains " ++ show (S.size stR') ++ " right facts:") $--$
      (numbered' $ map prettyLNFact $ S.toList stR') $--$
      (text $ "This abstract state results in " ++ show (length ruEsR') ++
              " right refined multiset rewriting rules.\n" ++
              "Note that the original number of multiset rewriting rules was "
              ++ show (length (ruEs RHS)) ++ ".\n\n")


-- Applying provers
-------------------

-- | Prove both the assertion soundness as well as all lemmas of the theory. If
-- the prover fails on a lemma, then its proof remains unchanged.
proveTheory :: (Lemma IncrementalProof -> Bool)   -- ^ Lemma selector.
            -> Prover
            -> ClosedTheory
            -> ClosedTheory
proveTheory selector prover thy =
    modify thyItems ((`MS.evalState` []) . mapM prove) thy
  where
    prove item = case item of
      LemmaItem l0 -> do l <- MS.gets (LemmaItem . proveLemma l0)
                         MS.modify (l :)
                         return l
      _            -> do return item

    proveLemma lem preItems
      | selector lem = modify lProof add lem
      | otherwise    = lem
      where
        ctxt    = getProofContext lem thy
        sys     = mkSystem ctxt (theoryRestrictions thy) preItems $ L.get lFormula lem
        add prf = fromMaybe prf $ runProver prover ctxt 0 sys prf

-- | Prove both the assertion soundness as well as all lemmas of the theory. If
-- the prover fails on a lemma, then its proof remains unchanged.
proveDiffTheory :: (Lemma IncrementalProof -> Bool)       -- ^ Lemma selector.
            -> (DiffLemma IncrementalDiffProof -> Bool)   -- ^ DiffLemma selector.
            -> Prover
            -> DiffProver
            -> ClosedDiffTheory
            -> ClosedDiffTheory
proveDiffTheory selector diffselector prover diffprover thy =
    modify diffThyItems ((`MS.evalState` []) . mapM prove) thy
  where
    prove item = case item of
      EitherLemmaItem (s, l0) -> do l <- MS.gets (\x -> EitherLemmaItem (s, (proveLemma s l0 x)))
                                    MS.modify (l :)
                                    return l
      DiffLemmaItem l0        -> do l' <- MS.gets (\x -> DiffLemmaItem (proveDiffLemma l0 x))
                                    MS.modify (l' :)
                                    return l'
      _                       -> do return item

    proveLemma s lem preItems
      | selector lem = modify lProof add lem
      | otherwise    = lem
      where
        ctxt    = getProofContextDiff s lem thy
        sys     = mkSystemDiff s ctxt (diffTheoryRestrictions thy) preItems $ L.get lFormula lem
        add prf = fromMaybe prf $ runProver prover ctxt 0 sys prf

    proveDiffLemma lem preItems
      | diffselector lem = modify lDiffProof add lem
      | otherwise        = lem
      where
        ctxt    = getDiffProofContext lem thy
        sys     = mkDiffSystem ctxt (diffTheoryRestrictions thy) preItems
        add prf = fromMaybe prf $ runDiffProver diffprover ctxt 0 sys prf

-- | Construct a constraint system for verifying the given formula.
mkSystem :: ProofContext -> [Restriction] -> [TheoryItem r p s]
         -> LNFormula -> System
mkSystem ctxt restrictions previousItems =
    -- Note that it is OK to add reusable lemmas directly to the system, as
    -- they do not change the considered set of traces. This is the key
    -- difference between lemmas and restrictions.
    addLemmas
  . formulaToSystem (map (formulaToGuarded_ . L.get rstrFormula) restrictions)
                    (L.get pcSourceKind ctxt)
                    (L.get pcTraceQuantifier ctxt) False
  where
    addLemmas sys =
        insertLemmas (gatherReusableLemmas $ L.get sSourceKind sys) sys

    gatherReusableLemmas kind = do
        LemmaItem lem <- previousItems
        guard $    lemmaSourceKind lem <= kind
                && ReuseLemma `elem` L.get lAttributes lem
                && AllTraces == L.get lTraceQuantifier lem
                && (L.get lName lem) `notElem` (L.get pcHiddenLemmas ctxt)
                && "ALL" `notElem` (L.get pcHiddenLemmas ctxt)
        return $ formulaToGuarded_ $ L.get lFormula lem

-- | Construct a constraint system for verifying the given formula.
mkSystemDiff :: Side -> ProofContext -> [(Side, Restriction)] -> [DiffTheoryItem r r2 p p2]
         -> LNFormula -> System
mkSystemDiff s ctxt restrictions previousItems =
    -- Note that it is OK to add reusable lemmas directly to the system, as
    -- they do not change the considered set of traces. This is the key
    -- difference between lemmas and restrictions.
    addLemmas
  . formulaToSystem (map (formulaToGuarded_ . L.get rstrFormula) restrictions')
                    (L.get pcSourceKind ctxt)
                    (L.get pcTraceQuantifier ctxt) False
  where
    restrictions' = foldr (\(s', a) l -> if s == s' then l ++ [a] else l) [] restrictions
    addLemmas sys =
        insertLemmas (gatherReusableLemmas $ L.get sSourceKind sys) sys

    gatherReusableLemmas kind = do
        EitherLemmaItem (s'', lem) <- previousItems
        guard $    lemmaSourceKind lem <= kind && s==s''
                && ReuseLemma `elem` L.get lAttributes lem
                && AllTraces == L.get lTraceQuantifier lem
        return $ formulaToGuarded_ $ L.get lFormula lem

-- | Construct a diff constraint system.
mkDiffSystem :: DiffProofContext -> [(Side, Restriction)] -> [DiffTheoryItem r r2 p p2]
        -> DiffSystem
mkDiffSystem _ _ _ = emptyDiffSystem

------------------------------------------------------------------------------
-- References to lemmas
------------------------------------------------------------------------------

-- | Lemmas are referenced by their name.
type LemmaRef = String

-- | Resolve a path in a theory.
lookupLemmaProof :: LemmaRef -> ClosedTheory -> Maybe IncrementalProof
lookupLemmaProof name thy = L.get lProof <$> lookupLemma name thy


-- | Resolve a path in a diff theory.
lookupLemmaProofDiff :: Side -> LemmaRef -> ClosedDiffTheory -> Maybe IncrementalProof
lookupLemmaProofDiff s name thy = L.get lProof <$> lookupLemmaDiff s name thy


-- | Resolve a path in a diff theory.
lookupDiffLemmaProof :: LemmaRef -> ClosedDiffTheory -> Maybe IncrementalDiffProof
lookupDiffLemmaProof name thy = L.get lDiffProof <$> lookupDiffLemma name thy


-- | Modify the proof at the given lemma ref, if there is one. Fails if the
-- path is not present or if the prover fails.
modifyLemmaProof :: Prover -> LemmaRef -> ClosedTheory -> Maybe ClosedTheory
modifyLemmaProof prover name thy =
    modA thyItems changeItems thy
  where
    findLemma (LemmaItem lem) = name == L.get lName lem
    findLemma _               = False

    change preItems (LemmaItem lem) = do
         let ctxt = getProofContext lem thy
             sys  = mkSystem ctxt (theoryRestrictions thy) preItems $ L.get lFormula lem
         lem' <- modA lProof (runProver prover ctxt 0 sys) lem
         return $ LemmaItem lem'
    change _ _ = error "LemmaProof: change: impossible"

    changeItems items = case break findLemma items of
        (pre, i:post) -> do
             i' <- change pre i
             return $ pre ++ i':post
        (_, []) -> Nothing


-- | Modify the proof at the given lemma ref, if there is one. Fails if the
-- path is not present or if the prover fails.
modifyLemmaProofDiff :: Side -> Prover -> LemmaRef -> ClosedDiffTheory -> Maybe ClosedDiffTheory
modifyLemmaProofDiff s prover name thy =
    modA diffThyItems (changeItems s) thy
  where
    findLemma s'' (EitherLemmaItem (s''', lem)) = (name == L.get lName lem) && (s''' == s'')
    findLemma _ _                               = False

    change s'' preItems (EitherLemmaItem (s''', lem)) = if s''==s'''
        then
          do
            let ctxt = getProofContextDiff s'' lem thy
                sys  = mkSystemDiff s'' ctxt (diffTheoryRestrictions thy) preItems $ L.get lFormula lem
            lem' <- modA lProof (runProver prover ctxt 0 sys) lem
            return $ EitherLemmaItem (s''', lem')
        else
          error "LemmaProof: change: impossible"
    change _ _ _ = error "LemmaProof: change: impossible"

    changeItems s' items = case break (findLemma s') items of
        (pre, i:post) -> do
             i' <- change s' pre i
             return $ pre ++ i':post
        (_, []) -> Nothing


-- | Modify the proof at the given diff lemma ref, if there is one. Fails if the
-- path is not present or if the prover fails.
modifyDiffLemmaProof :: DiffProver -> LemmaRef -> ClosedDiffTheory -> Maybe ClosedDiffTheory
modifyDiffLemmaProof prover name thy = -- error $ show $ -- name ++ show thy
     modA diffThyItems changeItems thy
  where
    findLemma (DiffLemmaItem lem) = (name == L.get lDiffName lem)
    findLemma  _                  = False

    change preItems (DiffLemmaItem lem) =
          do
            -- I don't get why we need this here, but anyway the empty system does not seem to be a problem.
            let ctxt = getDiffProofContext lem thy
                sys  = mkDiffSystem ctxt (diffTheoryRestrictions thy) preItems
            lem' <- modA lDiffProof (runDiffProver prover ctxt 0 sys) lem
            return $ DiffLemmaItem lem'
    change _ _ = error "DiffLemmaProof: change: impossible"

    changeItems items = case break findLemma items of
        (pre, i:post) -> do
             i' <- change pre i
             return $ pre ++ i':post
        (_, []) -> Nothing


------------------------------------------------------------------------------
-- Pretty printing
------------------------------------------------------------------------------

-- | Pretty print a side for parameters
prettySide :: HighlightDocument d => Side -> d
prettySide LHS = text "[left]"
prettySide RHS = text "[right]"

-- | Pretty print a formal comment
prettyFormalComment :: HighlightDocument d => String -> String -> d
prettyFormalComment "" body = multiComment_ [body]
prettyFormalComment header body = text $ header ++ "{*" ++ body ++ "*}"

-- | Pretty print a theory.
prettyTheoryWithSapic :: HighlightDocument d
             => (sig -> d) -> (c -> d) -> (r -> d) -> (p -> d) -> (TranslationElement -> d)
             -> Theory sig c r p TranslationElement -> d
prettyTheoryWithSapic ppSig ppCache ppRule ppPrf ppSap thy = vsep $
    [ kwTheoryHeader $ text $ L.get thyName thy
    , lineComment_ "Function signature and definition of the equational theory E"
    , ppSig $ L.get thySignature thy
    , if thyH == [] then text "" else text "heuristic: " <> text (prettyGoalRankings thyH)
    , ppCache $ L.get thyCache thy
    ] ++
    parMap rdeepseq ppItem (L.get thyItems thy) ++
    [ kwEnd ]
  where
    ppItem = foldTheoryItem
        ppRule prettyRestriction (prettyLemma ppPrf) (uncurry prettyFormalComment) prettyPredicate ppSap
    thyH = L.get thyHeuristic thy

--Pretty print a theory
prettyTheory :: HighlightDocument d
             => (sig -> d) -> (c -> d) -> (r -> d) -> (p -> d) -> (() -> d)
             -> Theory sig c r p () -> d
prettyTheory ppSig ppCache ppRule ppPrf ppSap thy = vsep $
    [ kwTheoryHeader $ text $ L.get thyName thy
    , lineComment_ "Function signature and definition of the equational theory E"
    , ppSig $ L.get thySignature thy
    , if thyH == [] then text "" else text "heuristic: " <> text (prettyGoalRankings thyH)
    , ppCache $ L.get thyCache thy
    ] ++
    parMap rdeepseq ppItem (L.get thyItems thy) ++
    [ kwEnd ]
  where
    ppItem = foldTheoryItem
        ppRule prettyRestriction (prettyLemma ppPrf) (uncurry prettyFormalComment) prettyPredicate ppSap
    thyH = L.get thyHeuristic thy

emptyString :: HighlightDocument d => () -> d
emptyString _ = text ("")

prettyTranslationElement :: HighlightDocument d => TranslationElement -> d
prettyTranslationElement _ = text ("TODO prettyPrint TranslationItems")

prettyPredicate :: HighlightDocument d => Predicate -> d
prettyPredicate p = kwPredicate <> colon <-> text (factstr ++ "<=>" ++ formulastr)
    where
        factstr = render $ prettyFact prettyLVar $ L.get pFact p
        formulastr = render $ prettyLNFormula $ L.get pFormula p

prettyProcess :: HighlightDocument d => Process -> d
prettyProcess p = text (prettySapic p)

prettyProcessDef :: HighlightDocument d => ProcessDef -> d
prettyProcessDef pDef = text ("let " ++ (L.get pName pDef) ++ " = " ++ (prettySapic (L.get pBody pDef)))

prettyAccLemmaName :: HighlightDocument d => AccLemma -> d
prettyAccLemmaName l = case L.get aAttributes l of
      [] -> text (L.get aName l)
      as -> text (L.get aName l) <->
            (brackets $ fsep $ punctuate comma $ map prettyLemmaAttribute as)
  where
    prettyLemmaAttribute SourceLemma        = text "sources"
    prettyLemmaAttribute ReuseLemma         = text "reuse"
    prettyLemmaAttribute InvariantLemma     = text "use_induction"
    prettyLemmaAttribute (HideLemma s)      = text ("hide_lemma=" ++ s)
    prettyLemmaAttribute (LemmaHeuristic h) = text ("heuristic=" ++ (prettyGoalRankings h))
    prettyLemmaAttribute LHSLemma           = text "left"
    prettyLemmaAttribute RHSLemma           = text "right"

prettyAccLemma :: HighlightDocument d => AccLemma -> d
prettyAccLemma alem =
    kwLemma <-> prettyAccLemmaName alem <> colon $-$
    (nest 2 $
      sep [  doubleQuotes $ prettySyntacticLNFormula $ L.get aFormula alem
          ]
    )


-- | Pretty print a diff theory.
prettyDiffTheory :: HighlightDocument d
                 => (sig -> d) -> (c -> d) -> ((Side, r2) -> d) -> (p -> d) -> (p2 -> d)
                 -> DiffTheory sig c DiffProtoRule r2 p p2 -> d
prettyDiffTheory ppSig ppCache ppRule ppDiffPrf ppPrf thy = vsep $
    [ kwTheoryHeader $ text $ L.get diffThyName thy
    , lineComment_ "Function signature and definition of the equational theory E"
    , ppSig $ L.get diffThySignature thy
    , if thyH == [] then text "" else text "heuristic: " <> text (prettyGoalRankings thyH)
    , ppCache $ L.get diffThyCacheLeft thy
    , ppCache $ L.get diffThyCacheRight thy
    , ppCache $ L.get diffThyDiffCacheLeft thy
    , ppCache $ L.get diffThyDiffCacheRight thy
    ] ++
    parMap rdeepseq ppItem (L.get diffThyItems thy) ++
    [ kwEnd ]
  where
    ppItem = foldDiffTheoryItem
        prettyDiffRule ppRule (prettyDiffLemma ppDiffPrf) (prettyEitherLemma ppPrf) prettyEitherRestriction (uncurry prettyFormalComment)
    thyH = L.get diffThyHeuristic thy

-- | Pretty print the lemma name together with its attributes.
prettyLemmaName :: HighlightDocument d => Lemma p -> d
prettyLemmaName l = case L.get lAttributes l of
      [] -> text (L.get lName l)
      as -> text (L.get lName l) <->
            (brackets $ fsep $ punctuate comma $ map prettyLemmaAttribute as)
  where
    prettyLemmaAttribute SourceLemma        = text "sources"
    prettyLemmaAttribute ReuseLemma         = text "reuse"
    prettyLemmaAttribute ReuseDiffLemma     = text "diff_reuse"
    prettyLemmaAttribute InvariantLemma     = text "use_induction"
    prettyLemmaAttribute (HideLemma s)      = text ("hide_lemma=" ++ s)
    prettyLemmaAttribute (LemmaHeuristic h) = text ("heuristic=" ++ (prettyGoalRankings h))
    prettyLemmaAttribute LHSLemma           = text "left"
    prettyLemmaAttribute RHSLemma           = text "right"
--     prettyLemmaAttribute BothLemma      = text "both"


-- | Pretty print the diff lemma name
prettyDiffLemmaName :: HighlightDocument d => DiffLemma p -> d
prettyDiffLemmaName l = text ((L.get lDiffName l))


-- | Pretty print a restriction.
prettyRestriction :: HighlightDocument d => Restriction -> d
prettyRestriction rstr =
    kwRestriction <-> text (L.get rstrName rstr) <> colon $-$
    (nest 2 $ doubleQuotes $ prettyLNFormula $ L.get rstrFormula rstr) $-$
    (nest 2 $ if safety then lineComment_ "safety formula" else emptyDoc)
  where
    safety = isSafetyFormula $ formulaToGuarded_ $ L.get rstrFormula rstr

-- | Pretty print an either restriction.
prettyEitherRestriction :: HighlightDocument d => (Side, Restriction) -> d
prettyEitherRestriction (s, rstr) =
    kwRestriction <-> text (L.get rstrName rstr) <-> prettySide s <> colon $-$
    (nest 2 $ doubleQuotes $ prettyLNFormula $ L.get rstrFormula rstr) $-$
    (nest 2 $ if safety then lineComment_ "safety formula" else emptyDoc)
  where
    safety = isSafetyFormula $ formulaToGuarded_ $ L.get rstrFormula rstr

    -- | Pretty print a lemma.
prettyLemma :: HighlightDocument d => (p -> d) -> Lemma p -> d
prettyLemma ppPrf lem =
    kwLemma <-> prettyLemmaName lem <> colon $-$
    (nest 2 $
      sep [ prettyTraceQuantifier $ L.get lTraceQuantifier lem
          , doubleQuotes $ prettyLNFormula $ L.get lFormula lem
          ]
    )
    $-$
    ppLNFormulaGuarded (L.get lFormula lem)
    $-$
    ppPrf (L.get lProof lem)
  where
    ppLNFormulaGuarded fm = case formulaToGuarded fm of
        Left err -> multiComment $
            text "conversion to guarded formula failed:" $$
            nest 2 err
        Right gf -> case toSystemTraceQuantifier $ L.get lTraceQuantifier lem of
          ExistsNoTrace -> multiComment
            ( text "guarded formula characterizing all counter-examples:" $-$
              doubleQuotes (prettyGuarded (gnot gf)) )
          ExistsSomeTrace -> multiComment
            ( text "guarded formula characterizing all satisfying traces:" $-$
              doubleQuotes (prettyGuarded gf) )

-- | Pretty print an Either lemma.
prettyEitherLemma :: HighlightDocument d => (p -> d) -> (Side, Lemma p) -> d
prettyEitherLemma ppPrf (_, lem) =
    kwLemma <-> prettyLemmaName lem <> colon $-$
    (nest 2 $
      sep [ prettyTraceQuantifier $ L.get lTraceQuantifier lem
          , doubleQuotes $ prettyLNFormula $ L.get lFormula lem
          ]
    )
    $-$
    ppLNFormulaGuarded (L.get lFormula lem)
    $-$
    ppPrf (L.get lProof lem)
  where
    ppLNFormulaGuarded fm = case formulaToGuarded fm of
        Left err -> multiComment $
            text "conversion to guarded formula failed:" $$
            nest 2 err
        Right gf -> case toSystemTraceQuantifier $ L.get lTraceQuantifier lem of
          ExistsNoTrace -> multiComment
            ( text "guarded formula characterizing all counter-examples:" $-$
              doubleQuotes (prettyGuarded (gnot gf)) )
          ExistsSomeTrace -> multiComment
            ( text "guarded formula characterizing all satisfying traces:" $-$
              doubleQuotes (prettyGuarded gf) )

-- | Pretty print a diff lemma.
prettyDiffLemma :: HighlightDocument d => (p -> d) -> DiffLemma p -> d
prettyDiffLemma ppPrf lem =
    kwDiffLemma <-> prettyDiffLemmaName lem <> colon
    $-$
    ppPrf (L.get lDiffProof lem)

-- | Pretty-print a non-empty bunch of intruder rules.
prettyIntruderVariants :: HighlightDocument d => [IntrRuleAC] -> d
prettyIntruderVariants vs = vcat . intersperse (text "") $ map prettyIntrRuleAC vs

{-
-- | Pretty-print the intruder variants section.
prettyIntrVariantsSection :: HighlightDocument d => [IntrRuleAC] -> d
prettyIntrVariantsSection rules =
    prettyFormalComment "section" " Finite Variants of the Intruder Rules " $--$
    nest 1 (prettyIntruderVariants rules)
-}

-- | Pretty print an open rule together with its assertion soundness proof.
prettyOpenProtoRule :: HighlightDocument d => OpenProtoRule -> d
prettyOpenProtoRule (OpenProtoRule ruE [])       = prettyProtoRuleE ruE
prettyOpenProtoRule (OpenProtoRule _   [ruAC])   = prettyProtoRuleACasE ruAC
prettyOpenProtoRule (OpenProtoRule ruE variants) = prettyProtoRuleE ruE $-$
    nest 1 (kwVariants $-$ nest 1 (ppList prettyProtoRuleAC variants))
  where
    ppList _  []     = emptyDoc
    ppList pp [x]    = pp x
    ppList pp (x:xr) = pp x $-$ comma $-$ ppList pp xr

-- | Pretty print an open rule together with its assertion soundness proof.
prettyOpenProtoRuleAsClosedRule :: HighlightDocument d => OpenProtoRule -> d
prettyOpenProtoRuleAsClosedRule (OpenProtoRule ruE [])
    = prettyProtoRuleE ruE $--$
    -- cannot show loop breakers here, as we do not have the information
    (nest 2 $ emptyDoc $-$
     multiComment_ ["has exactly the trivial AC variant"])
prettyOpenProtoRuleAsClosedRule (OpenProtoRule _ [ruAC@(Rule (ProtoRuleACInfo _ _ (Disj disj) _) _ _ _ _)])
    = prettyProtoRuleACasE ruAC $--$
    (nest 2 $ prettyLoopBreakers (L.get rInfo ruAC) $-$
     if length disj == 1 then
       multiComment_ ["has exactly the trivial AC variant"]
     else
       multiComment $ prettyProtoRuleAC ruAC
    )
prettyOpenProtoRuleAsClosedRule (OpenProtoRule ruE variants) = prettyProtoRuleE ruE $-$
    nest 1 (kwVariants $-$ nest 1 (ppList prettyProtoRuleAC variants))
  where
    ppList _  []     = emptyDoc
    ppList pp [x]    = pp x
    ppList pp (x:xr) = pp x $-$ comma $-$ ppList pp xr

-- | Pretty print a diff rule
prettyDiffRule :: HighlightDocument d => DiffProtoRule -> d
prettyDiffRule (DiffProtoRule ruE Nothing           ) = prettyProtoRuleE ruE
prettyDiffRule (DiffProtoRule ruE (Just (ruL,  ruR))) = prettyProtoRuleE ruE $-$
    nest 1
    (kwLeft  $-$ nest 1 (prettyOpenProtoRule ruL) $-$
     kwRight $-$ nest 1 (prettyOpenProtoRule ruR))

-- | Pretty print an either rule
prettyEitherRule :: HighlightDocument d => (Side, OpenProtoRule) -> d
prettyEitherRule (_, p) = prettyProtoRuleE $ L.get oprRuleE p

prettyIncrementalProof :: HighlightDocument d => IncrementalProof -> d
prettyIncrementalProof = prettyProofWith ppStep (const id)
  where
    ppStep step = sep
      [ prettyProofMethod (psMethod step)
      , if isNothing (psInfo step) then multiComment_ ["unannotated"]
                                   else emptyDoc
      ]

prettyIncrementalDiffProof :: HighlightDocument d => IncrementalDiffProof -> d
prettyIncrementalDiffProof = prettyDiffProofWith ppStep (const id)
  where
    ppStep step = sep
      [ prettyDiffProofMethod (dpsMethod step)
      , if isNothing (dpsInfo step) then multiComment_ ["unannotated"]
                                    else emptyDoc
      ]

-- | Pretty print an closed rule.
prettyClosedProtoRule :: HighlightDocument d => ClosedProtoRule -> d
prettyClosedProtoRule cru =
  if isTrivialProtoVariantAC ruAC ruE then
  -- We have a rule that only has one trivial variant, and without added annotations
  -- Hence showing the initial rule modulo E
    (prettyProtoRuleE ruE) $--$
    (nest 2 $ prettyLoopBreakers (L.get rInfo ruAC) $-$
     multiComment_ ["has exactly the trivial AC variant"])
  else
    if ruleName ruAC == ruleName ruE then
      if not (equalUpToTerms ruAC ruE) then
      -- Here we have a rule with added annotations,
      -- hence showing the annotated rule as if it was a rule mod E
      -- note that we can do that, as we unfolded variants
        (prettyProtoRuleACasE ruAC) $--$
        (nest 2 $ prettyLoopBreakers (L.get rInfo ruAC) $-$
         multiComment_ ["has exactly the trivial AC variant"])
      else
      -- Here we have a rule with one or multiple variants, but without other annotations
      -- Hence showing the rule mod E with commented variants
        (prettyProtoRuleE ruE) $--$
        (nest 2 $ prettyLoopBreakers (L.get rInfo ruAC) $-$
         (multiComment $ prettyProtoRuleAC ruAC))
    else
    -- Here we have a variant of a rule that has multiple variants.
    -- Hence showing only the variant as a rule modulo AC. This should not
    -- normally be used, as it breaks the ability to re-import.
      (prettyProtoRuleAC ruAC) $--$
      (nest 3 $ prettyLoopBreakers (L.get rInfo ruAC) $-$
          (multiComment_ ["variant of"]) $-$
          (multiComment $ prettyProtoRuleE ruE)
      )
 where
    ruAC      = L.get cprRuleAC cru
    ruE       = L.get cprRuleE cru

-- -- | Pretty print an closed rule.
-- prettyClosedEitherRule :: HighlightDocument d => (Side, ClosedProtoRule) -> d
-- prettyClosedEitherRule (s, cru) =
--     text ((show s) ++ ": ") <>
--     (prettyProtoRuleE ruE) $--$
--     (nest 2 $ prettyLoopBreakers (L.get rInfo ruAC) $-$ ppRuleAC)
--   where
--     ruAC = L.get cprRuleAC cru
--     ruE  = L.get cprRuleE cru
--     ppRuleAC
--       | isTrivialProtoVariantAC ruAC ruE = multiComment_ ["has exactly the trivial AC variant"]
--       | otherwise                        = multiComment $ prettyProtoRuleAC ruAC

-- | Pretty print an open theory.
prettyOpenTheory :: HighlightDocument d => OpenTheory -> d
prettyOpenTheory =
    prettyTheoryWithSapic prettySignaturePure
                 (const emptyDoc) prettyOpenProtoRule prettyProof prettyTranslationElement
                 -- prettyIntrVariantsSection prettyOpenProtoRule prettyProof

-- | Pretty print an open theory.
prettyOpenDiffTheory :: HighlightDocument d => OpenDiffTheory -> d
prettyOpenDiffTheory =
    prettyDiffTheory prettySignaturePure
                 (const emptyDoc) prettyEitherRule prettyDiffProof prettyProof
                 -- prettyIntrVariantsSection prettyOpenProtoRule prettyProof

-- | Pretty print a translated Open Theory
prettyOpenTranslatedTheory :: HighlightDocument d => OpenTranslatedTheory -> d
prettyOpenTranslatedTheory =
    prettyTheory prettySignaturePure
                 (const emptyDoc) prettyOpenProtoRule prettyProof emptyString


-- | Pretty print a closed theory.
prettyClosedTheory :: HighlightDocument d => ClosedTheory -> d
prettyClosedTheory thy = if containsManualRuleVariants mergedRules
    then
      prettyTheory prettySignatureWithMaude
                       ppInjectiveFactInsts
                       -- (prettyIntrVariantsSection . intruderRules . L.get crcRules)
                       prettyOpenProtoRuleAsClosedRule
                       prettyIncrementalProof
                       emptyString
                       thy'
    else
      prettyTheory prettySignatureWithMaude
               ppInjectiveFactInsts
               -- (prettyIntrVariantsSection . intruderRules . L.get crcRules)
               prettyClosedProtoRule
               prettyIncrementalProof
               emptyString
               thy
  where
    items = L.get thyItems thy
    mergedRules = mergeOpenProtoRules $ map (mapTheoryItem openProtoRule id) items
    thy' :: Theory SignatureWithMaude ClosedRuleCache OpenProtoRule IncrementalProof ()
    thy' = Theory {_thyName=(L.get thyName thy)
            ,_thyHeuristic=(L.get thyHeuristic thy)
            ,_thySignature=(L.get thySignature thy)
            ,_thyCache=(L.get thyCache thy)
            ,_thyItems = mergedRules
            ,_thyOptions =(L.get thyOptions thy)}
    ppInjectiveFactInsts crc =
        case S.toList $ L.get crcInjectiveFactInsts crc of
            []   -> emptyDoc
            tags -> multiComment $ sep
                      [ text "looping facts with injective instances:"
                      , nest 2 $ fsepList (text . showFactTagArity) tags ]

-- | Pretty print a closed diff theory.
prettyClosedDiffTheory :: HighlightDocument d => ClosedDiffTheory -> d
prettyClosedDiffTheory thy = if containsManualRuleVariantsDiff mergedRules
    then
      prettyDiffTheory prettySignatureWithMaude
                 ppInjectiveFactInsts
                 -- (prettyIntrVariantsSection . intruderRules . L.get crcRules)
                 (\_ -> emptyDoc) --prettyClosedEitherRule
                 prettyIncrementalDiffProof
                 prettyIncrementalProof
                 thy'
    else
        prettyDiffTheory prettySignatureWithMaude
                   ppInjectiveFactInsts
                   -- (prettyIntrVariantsSection . intruderRules . L.get crcRules)
                   (\_ -> emptyDoc) --prettyClosedEitherRule
                   prettyIncrementalDiffProof
                   prettyIncrementalProof
                   thy
  where
    items = L.get diffThyItems thy
    mergedRules = mergeLeftRightRulesDiff $ mergeOpenProtoRulesDiff $
       map (mapDiffTheoryItem id (\(x, y) -> (x, (openProtoRule y))) id id) items
    thy' :: DiffTheory SignatureWithMaude ClosedRuleCache DiffProtoRule OpenProtoRule IncrementalDiffProof IncrementalProof
    thy' = DiffTheory {_diffThyName=(L.get diffThyName thy)
            ,_diffThyHeuristic=(L.get diffThyHeuristic thy)
            ,_diffThySignature=(L.get diffThySignature thy)
            ,_diffThyCacheLeft=(L.get diffThyCacheLeft thy)
            ,_diffThyCacheRight=(L.get diffThyCacheRight thy)
            ,_diffThyDiffCacheLeft=(L.get diffThyDiffCacheLeft thy)
            ,_diffThyDiffCacheRight=(L.get diffThyDiffCacheRight thy)
            ,_diffThyItems = mergedRules}
    ppInjectiveFactInsts crc =
        case S.toList $ L.get crcInjectiveFactInsts crc of
            []   -> emptyDoc
            tags -> multiComment $ sep
                      [ text "looping facts with injective instances:"
                      , nest 2 $ fsepList (text . showFactTagArity) tags ]

prettyClosedSummary :: Document d => ClosedTheory -> d
prettyClosedSummary thy =
    vcat lemmaSummaries
  where
    lemmaSummaries = do
        LemmaItem lem  <- L.get thyItems thy
        -- Note that here we are relying on the invariant that all proof steps
        -- with a 'Just' annotation follow from the application of
        -- 'execProofMethod' to their parent and are valid in the sense that
        -- the application of 'execProofMethod' to their method and constraint
        -- system is guaranteed to succeed.
        --
        -- This is guaranteed initially by 'closeTheory' and is (must be)
        -- maintained by the provers being applied to the theory using
        -- 'modifyLemmaProof' or 'proveTheory'. Note that we could check the
        -- proof right before computing its status. This is however quite
        -- expensive, as it requires recomputing all intermediate constraint
        -- systems.
        --
        -- TODO: The whole consruction seems a bit hacky. Think of a more
        -- principled constrution with better correctness guarantees.
        let (status, Sum siz) = foldProof proofStepSummary $ L.get lProof lem
            quantifier = (toSystemTraceQuantifier $ L.get lTraceQuantifier lem)
            analysisType = parens $ prettyTraceQuantifier $ L.get lTraceQuantifier lem
        return $ text (L.get lName lem) <-> analysisType <> colon <->
                 text (showProofStatus quantifier status) <->
                 parens (integer siz <-> text "steps")

    proofStepSummary = proofStepStatus &&& const (Sum (1::Integer))

prettyClosedDiffSummary :: Document d => ClosedDiffTheory -> d
prettyClosedDiffSummary thy =
    (vcat lemmaSummaries) $$ (vcat diffLemmaSummaries)
  where
    lemmaSummaries = do
        EitherLemmaItem (s, lem)  <- L.get diffThyItems thy
        -- Note that here we are relying on the invariant that all proof steps
        -- with a 'Just' annotation follow from the application of
        -- 'execProofMethod' to their parent and are valid in the sense that
        -- the application of 'execProofMethod' to their method and constraint
        -- system is guaranteed to succeed.
        --
        -- This is guaranteed initially by 'closeTheory' and is (must be)
        -- maintained by the provers being applied to the theory using
        -- 'modifyLemmaProof' or 'proveTheory'. Note that we could check the
        -- proof right before computing its status. This is however quite
        -- expensive, as it requires recomputing all intermediate constraint
        -- systems.
        --
        -- TODO: The whole consruction seems a bit hacky. Think of a more
        -- principled constrution with better correctness guarantees.
        let (status, Sum siz) = foldProof proofStepSummary $ L.get lProof lem
            quantifier = (toSystemTraceQuantifier $ L.get lTraceQuantifier lem)
            analysisType = parens $ prettyTraceQuantifier $ L.get lTraceQuantifier lem
        return $ text (show s) <-> text ": " <-> text (L.get lName lem) <-> analysisType <> colon <->
                 text (showProofStatus quantifier status) <->
                 parens (integer siz <-> text "steps")

    diffLemmaSummaries = do
        DiffLemmaItem (lem)  <- L.get diffThyItems thy
        -- Note that here we are relying on the invariant that all proof steps
        -- with a 'Just' annotation follow from the application of
        -- 'execProofMethod' to their parent and are valid in the sense that
        -- the application of 'execProofMethod' to their method and constraint
        -- system is guaranteed to succeed.
        --
        -- This is guaranteed initially by 'closeTheory' and is (must be)
        -- maintained by the provers being applied to the theory using
        -- 'modifyLemmaProof' or 'proveTheory'. Note that we could check the
        -- proof right before computing its status. This is however quite
        -- expensive, as it requires recomputing all intermediate constraint
        -- systems.
        --
        -- TODO: The whole consruction seems a bit hacky. Think of a more
        -- principled constrution with better correctness guarantees.
        let (status, Sum siz) = foldDiffProof diffProofStepSummary $ L.get lDiffProof lem
        return $ text "DiffLemma: " <-> text (L.get lDiffName lem) <-> colon <->
                 text (showDiffProofStatus status) <->
                 parens (integer siz <-> text "steps")

    proofStepSummary = proofStepStatus &&& const (Sum (1::Integer))
    diffProofStepSummary = diffProofStepStatus &&& const (Sum (1::Integer))

-- | Pretty print a 'TraceQuantifier'.
prettyTraceQuantifier :: Document d => TraceQuantifier -> d
prettyTraceQuantifier ExistsTrace = text "exists-trace"
prettyTraceQuantifier AllTraces   = text "all-traces"

-- FIXME: Sort instances into the right files
=======
import OpenTheory
import ClosedTheory
import Prover
import Pretty
>>>>>>> ba7f2b8b
<|MERGE_RESOLUTION|>--- conflicted
+++ resolved
@@ -262,2809 +262,7 @@
 
 import           TheoryObject
 
-<<<<<<< HEAD
--- | Proof skeletons are used to represent proofs in open theories.
-type ProofSkeleton    = Proof ()
-
--- | Convert a proof skeleton to an incremental proof without any sequent
--- annotations.
-skeletonToIncrementalProof :: ProofSkeleton -> IncrementalProof
-skeletonToIncrementalProof = fmap (fmap (const Nothing))
-
--- | Convert an incremental proof to a proof skeleton by dropping all
--- annotations.
-incrementalToSkeletonProof :: IncrementalProof -> ProofSkeleton
-incrementalToSkeletonProof = fmap (fmap (const ()))
-
--- | Proof skeletons are used to represent proofs in open theories.
-type DiffProofSkeleton    = DiffProof ()
-
--- | Convert a proof skeleton to an incremental proof without any sequent
--- annotations.
-skeletonToIncrementalDiffProof :: DiffProofSkeleton -> IncrementalDiffProof
-skeletonToIncrementalDiffProof = fmap (fmap (const Nothing))
-
--- | Convert an incremental proof to a proof skeleton by dropping all
--- annotations.
-incrementalToSkeletonDiffProof :: IncrementalDiffProof -> DiffProofSkeleton
-incrementalToSkeletonDiffProof = fmap (fmap (const ()))
-
-------------------------------------------------------------------------------
--- Commented sets of rewriting rules
-------------------------------------------------------------------------------
-
--- | A protocol rewriting rule modulo E together with its possible assertion
--- soundness proof.
--- Optionally, the variant(s) modulo AC can be present if they were loaded
--- or contain additional actions.
-data OpenProtoRule = OpenProtoRule
-       { _oprRuleE  :: ProtoRuleE             -- original rule modulo E
-       , _oprRuleAC :: [ProtoRuleAC]          -- variant(s) modulo AC
-       }
-       deriving( Eq, Ord, Show, Generic, NFData, Binary )
-
--- | A diff protocol rewriting rule modulo E
--- Optionally, the left and right rules can be present if they were loaded
--- or contain additional actions.
-data DiffProtoRule = DiffProtoRule
-       { _dprRule       :: ProtoRuleE         -- original rule with diff
-       , _dprLeftRight  :: Maybe (OpenProtoRule, OpenProtoRule)
-                                              -- left and right instances
-       }
-       deriving( Eq, Ord, Show, Generic, NFData, Binary )
-
--- | A closed proto rule lists its original rule modulo E, the corresponding
--- variant(s) modulo AC, and if required the assertion soundness proof.
--- When using auto-sources, all non-trivial variants of a ClosedProtoRule are
--- split up into multiple ClosedProtoRules. Auto-sources also only adds
--- actions only to closed rules. Opening such rules keeps the AC rules s.t.
--- they can be exported.
-data ClosedProtoRule = ClosedProtoRule
-       { _cprRuleE         :: ProtoRuleE      -- original rule modulo E
-       , _cprRuleAC        :: ProtoRuleAC     -- variant(s) modulo AC
-       }
-       deriving( Eq, Ord, Show, Generic, NFData, Binary )
-
-type OpenRuleCache = [IntrRuleAC]
-
-data ClosedRuleCache = ClosedRuleCache
-       { _crcRules               :: ClassifiedRules
-       , _crcRawSources          :: [Source]
-       , _crcRefinedSources      :: [Source]
-       , _crcInjectiveFactInsts  :: S.Set FactTag
-       }
-       deriving( Eq, Ord, Show, Generic, NFData, Binary )
-
-$(mkLabels [''OpenProtoRule, ''DiffProtoRule, ''ClosedProtoRule, ''ClosedRuleCache])
-
-instance HasRuleName OpenProtoRule where
-    ruleName = ruleName . L.get oprRuleE
-
-instance HasRuleName DiffProtoRule where
-    ruleName = ruleName . L.get dprRule
-
-instance HasRuleName ClosedProtoRule where
-    ruleName = ruleName . L.get cprRuleAC
-
--- | Get an OpenProtoRule's name
-getOpenProtoRuleName :: OpenProtoRule -> String
-getOpenProtoRuleName (OpenProtoRule ruE _) = getRuleName ruE
-
--- | Add the diff label to an OpenProtoRule
-addProtoDiffLabel :: OpenProtoRule -> String -> OpenProtoRule
-addProtoDiffLabel (OpenProtoRule ruE ruAC) label = OpenProtoRule (addDiffLabel ruE label) (fmap ((flip addDiffLabel) label) ruAC)
-
-equalOpenRuleUpToDiffAnnotation :: OpenProtoRule -> OpenProtoRule -> Bool
-equalOpenRuleUpToDiffAnnotation (OpenProtoRule ruE1 ruAC1) (OpenProtoRule ruE2 ruAC2) =
-  equalRuleUpToDiffAnnotationSym ruE1 ruE2 && length ruAC1 == length ruAC2 &&
-  all (uncurry equalRuleUpToDiffAnnotationSym) (zip ruAC1 ruAC2)
-
--- Relation between open and closed rule sets
----------------------------------------------
-
--- | All intruder rules of a set of classified rules.
-intruderRules :: ClassifiedRules -> [IntrRuleAC]
-intruderRules rules = do
-    Rule (IntrInfo i) ps cs as nvs <- joinAllRules rules
-    return $ Rule i ps cs as nvs
-
--- | Open a rule cache. Variants and precomputed case distinctions are dropped.
-openRuleCache :: ClosedRuleCache -> OpenRuleCache
-openRuleCache = intruderRules . L.get crcRules
-
--- | Open a protocol rule; i.e., drop variants and proof annotations.
-openProtoRule :: ClosedProtoRule -> OpenProtoRule
-openProtoRule r = OpenProtoRule ruleE ruleAC
-  where
-    ruleE   = L.get cprRuleE r
-    ruleAC' = L.get cprRuleAC r
-    ruleAC  = if equalUpToTerms ruleAC' ruleE
-               then []
-               else [ruleAC']
-
--- | Unfold rule variants, i.e., return one ClosedProtoRule for each
--- variant
-unfoldRuleVariants :: ClosedProtoRule -> [ClosedProtoRule]
-unfoldRuleVariants (ClosedProtoRule ruE ruAC@(Rule ruACInfoOld ps cs as nvs))
-   | isTrivialProtoVariantAC ruAC ruE = [ClosedProtoRule ruE ruAC]
-   | otherwise = map toClosedProtoRule variants
-        where
-          ruACInfo i = ProtoRuleACInfo (rName i (L.get pracName ruACInfoOld)) rAttributes (Disj [emptySubstVFresh]) loopBreakers
-          rAttributes = L.get pracAttributes ruACInfoOld
-          loopBreakers = L.get pracLoopBreakers ruACInfoOld
-          rName i oldName = case oldName of
-            FreshRule -> FreshRule
-            StandRule s -> StandRule $ s ++ "___VARIANT_" ++ show i
-
-          toClosedProtoRule (i, (ps', cs', as', nvs'))
-            = ClosedProtoRule ruE (Rule (ruACInfo i) ps' cs' as' nvs')
-          variants = zip [1::Int ..] $ map (\x -> apply x (ps, cs, as, nvs)) $ substs (L.get pracVariants ruACInfoOld)
-          substs (Disj s) = map (`freshToFreeAvoiding` ruAC) s
-
--- | Close a protocol rule; i.e., compute AC variant and source assertion
--- soundness sequent, if required.
-closeProtoRule :: MaudeHandle -> OpenProtoRule -> [ClosedProtoRule]
-closeProtoRule hnd (OpenProtoRule ruE [])   = [ClosedProtoRule ruE (variantsProtoRule hnd ruE)]
-closeProtoRule _   (OpenProtoRule ruE ruAC) = map (ClosedProtoRule ruE) ruAC
-
--- | Close an intruder rule; i.e., compute maximum number of consecutive applications and variants
---   Should be parallelized like the variant computation for protocol rules (JD)
-closeIntrRule :: MaudeHandle -> IntrRuleAC -> [IntrRuleAC]
-closeIntrRule hnd (Rule (DestrRule name (-1) subterm constant) prems@((Fact KDFact _ [t]):_) concs@[Fact KDFact _ [rhs]] acts nvs) =
-  if subterm then [ru] else variantsIntruder hnd id False ru
-    where
-      ru = (Rule (DestrRule name (if runMaude (unifiableLNTerms rhs t)
-                              then (length (positions t)) - (if (isPrivateFunction t) then 1 else 2)
-                              -- We do not need to count t itself, hence - 1.
-                              -- If t is a private function symbol we need to permit one more rule
-                              -- application as there is no associated constructor.
-                              else 0) subterm constant) prems concs acts nvs)
-        where
-           runMaude = (`runReader` hnd)
-closeIntrRule hnd ir@(Rule (DestrRule _ _ False _) _ _ _ _) = variantsIntruder hnd id False ir
-closeIntrRule _   ir                                        = [ir]
-
-
--- | Close a rule cache. Hower, note that the
--- requires case distinctions are not computed here.
-closeRuleCache :: [LNGuarded]        -- ^ Restrictions to use.
-               -> [LNGuarded]        -- ^ Source lemmas to use.
-               -> SignatureWithMaude -- ^ Signature of theory.
-               -> [ClosedProtoRule]  -- ^ Protocol rules with variants.
-               -> OpenRuleCache      -- ^ Intruder rules modulo AC.
-               -> Bool               -- ^ Diff or not
-               -> ClosedRuleCache    -- ^ Cached rules and case distinctions.
-closeRuleCache restrictions typAsms sig protoRules intrRules isdiff = -- trace ("closeRuleCache: " ++ show classifiedRules) $
-    ClosedRuleCache
-        classifiedRules rawSources refinedSources injFactInstances
-  where
-    ctxt0 = ProofContext
-        sig classifiedRules injFactInstances RawSource [] AvoidInduction Nothing
-        (error "closeRuleCache: trace quantifier should not matter here")
-        (error "closeRuleCache: lemma name should not matter here") [] isdiff
-        (all isSubtermRule {-- $ trace (show destr ++ " - " ++ show (map isSubtermRule destr))-} destr) (any isConstantRule destr)
-
-    -- inj fact instances
-    injFactInstances =
-        simpleInjectiveFactInstances $ L.get cprRuleE <$> protoRules
-
-    -- precomputing the case distinctions: we make sure to only add safety
-    -- restrictions. Otherwise, it wouldn't be sound to use the precomputed case
-    -- distinctions for properties proven using induction.
-    safetyRestrictions = filter isSafetyFormula restrictions
-    rawSources         = precomputeSources ctxt0 safetyRestrictions
-    refinedSources     = refineWithSourceAsms typAsms ctxt0 rawSources
-
-    -- Maude handle
-    hnd = L.get sigmMaudeHandle sig
-
-    -- close intruder rules
-    intrRulesAC = concat $ map (closeIntrRule hnd) intrRules
-
-    -- classifying the rules
-    rulesAC = (fmap IntrInfo                      <$> intrRulesAC) <|>
-              ((fmap ProtoInfo . L.get cprRuleAC) <$> protoRules)
-
-    anyOf ps = partition (\x -> any ($ x) ps)
-
-    (nonProto, proto) = anyOf [isDestrRule, isConstrRule] rulesAC
-    (constr, destr)   = anyOf [isConstrRule] nonProto
-
-    -- and sort them into ClassifiedRules datastructure for later use in proofs
-    classifiedRules = ClassifiedRules
-      { _crConstruct  = constr
-      , _crDestruct   = destr
-      , _crProtocol   = proto
-      }
-
-
--- | Returns true if the REFINED sources contain open chains.
-containsPartialDeconstructions :: ClosedRuleCache    -- ^ Cached rules and case distinctions.
-                     -> Bool               -- ^ Result
-containsPartialDeconstructions (ClosedRuleCache _ _ cases _) =
-      sum (map (sum . unsolvedChainConstraints) cases) /= 0
-
--- | Add an action to a closed Proto Rule.
---   Note that we only add the action to the variants modulo AC, not the initial rule.
-addActionClosedProtoRule :: ClosedProtoRule -> LNFact -> ClosedProtoRule
-addActionClosedProtoRule (ClosedProtoRule e ac) f
-   = ClosedProtoRule e (addAction ac f)
-
-------------------------------------------------------------------------------
--- Processes
-------------------------------------------------------------------------------
-
-data ProcessDef = ProcessDef
-        { _pName            :: String
-        , _pBody            :: Process
-        }
-        deriving( Eq, Ord, Show, Generic, NFData, Binary )
-
-
--- generate accessors for ProcessDef data structure records
-$(mkLabels [''ProcessDef])
-
-------------------------------------------------------------------------------
--- Predicates
-------------------------------------------------------------------------------
-
-data Predicate = Predicate
-        { _pFact            :: Fact LVar
-        , _pFormula         :: LNFormula
-        }
-        deriving( Eq, Ord, Show, Generic, NFData, Binary )
-
-
--- generate accessors for Predicate data structure records
-$(mkLabels [''Predicate])
-
-------------------------------------------------------------------------------
--- Options
-------------------------------------------------------------------------------
--- | Options for translation and, maybe in the future, also msrs itself.
--- | Note: setOption below assumes all values to be boolean
-data Option = Option
-        {
-          _transAllowPatternMatchinginLookup   :: Bool
-        , _transProgress            :: Bool
-        , _transReliable            :: Bool
-        , _transReport            :: Bool
-        }
-        deriving( Eq, Ord, Show, Generic, NFData, Binary )
-
--- generate accessors for Option data structure records
-$(mkLabels [''Option])
-
-
-------------------------------------------------------------------------------
--- Case Tests
-------------------------------------------------------------------------------
-
-type CaseIdentifier = String
-
-data CaseTest = CaseTest 
-       { _cName       :: CaseIdentifier
-       , _cFormula    :: SyntacticLNFormula
-       }
-       deriving( Eq, Ord, Show, Generic, NFData, Binary )
-
-$(mkLabels [''CaseTest])
-
-caseTestToPredicate :: CaseTest -> Maybe Predicate
-caseTestToPredicate caseTest = fmap (Predicate fact) formula
-  where
-    fact = protoFact Linear name (frees formula)
-    name = L.get cName caseTest
-    formula = toLNFormula (L.get cFormula caseTest)
-
-------------------------------------------------------------------------------
--- Lemmas
-------------------------------------------------------------------------------
-
--- | An attribute for a 'Lemma'.
-data LemmaAttribute =
-         SourceLemma
-       | ReuseLemma
-       | ReuseDiffLemma
-       | InvariantLemma
-       | HideLemma String
-       | LHSLemma
-       | RHSLemma
-       | LemmaHeuristic [GoalRanking]
---        | BothLemma
-       deriving( Eq, Ord, Show, Generic, NFData, Binary )
-
--- | A 'TraceQuantifier' stating whether we check satisfiability of validity.
-data TraceQuantifier = ExistsTrace | AllTraces
-       deriving( Eq, Ord, Show, Generic, NFData, Binary )
-
--- | A lemma describes a property that holds in the context of a theory
--- together with a proof of its correctness.
-data ProtoLemma f p = Lemma
-       { _lName            :: String
-       , _lTraceQuantifier :: TraceQuantifier
-       , _lFormula         :: f
-       , _lAttributes      :: [LemmaAttribute]
-       , _lProof           :: p
-       }
-       deriving( Generic)
-
-type Lemma = ProtoLemma LNFormula
-type SyntacticLemma = ProtoLemma SyntacticLNFormula
-
-deriving instance Eq p => Eq (Lemma p)
-deriving instance Ord p => Ord (Lemma p)
-deriving instance Show p => Show (Lemma p)
-deriving instance NFData p => NFData (Lemma p)
-deriving instance Binary p => Binary  (Lemma p)
-
-$(mkLabels [''ProtoLemma])
-
--- | A diff lemma describes a correspondence property that holds in the context of a theory
--- together with a proof of its correctness.
-data DiffLemma p = DiffLemma
-       { _lDiffName            :: String
---        , _lTraceQuantifier :: TraceQuantifier
---        , _lFormula         :: LNFormula
-       , _lDiffAttributes      :: [LemmaAttribute]
-       , _lDiffProof           :: p
-       }
-       deriving( Eq, Ord, Show, Generic, NFData, Binary )
-
-$(mkLabels [''DiffLemma])
-
-
--- | An accountability lemma describes an accountabilty property that holds in the context of a theory
-data AccLemma = AccLemma
-       { _aName            :: String
-       , _aAttributes      :: [LemmaAttribute]
-       , _aCaseIdentifiers :: [CaseIdentifier]
-       , _aCaseTests       :: [CaseTest]
-       , _aFormula         :: SyntacticLNFormula
-       }
-       deriving( Eq, Ord, Show, Generic, NFData, Binary )
-
-$(mkLabels [''AccLemma])
-
-defineCaseTests :: AccLemma -> [CaseTest] -> AccLemma
-defineCaseTests accLem caseTests = accLem { _aCaseTests = caseTests }
-
-
--- Instances
-------------
-
-instance Functor Lemma where
-    fmap f (Lemma n qua fm atts prf) = Lemma n qua fm atts (f prf)
-
-instance Foldable Lemma where
-    foldMap f = f . L.get lProof
-
-instance Traversable Lemma where
-    traverse f (Lemma n qua fm atts prf) = Lemma n qua fm atts <$> f prf
-
-instance Functor DiffLemma where
-    fmap f (DiffLemma n atts prf) = DiffLemma n atts (f prf)
-
-instance Foldable DiffLemma where
-    foldMap f = f . L.get lDiffProof
-
-instance Traversable DiffLemma where
-    traverse f (DiffLemma n atts prf) = DiffLemma n atts <$> f prf
-
--- Lemma queries
-----------------------------------
-
--- | Convert a trace quantifier to a sequent trace quantifier.
-toSystemTraceQuantifier :: TraceQuantifier -> SystemTraceQuantifier
-toSystemTraceQuantifier AllTraces   = ExistsNoTrace
-toSystemTraceQuantifier ExistsTrace = ExistsSomeTrace
-
--- | True iff the lemma can be used as a source lemma.
-isSourceLemma :: Lemma p -> Bool
-isSourceLemma lem =
-     (AllTraces == L.get lTraceQuantifier lem)
-  && (SourceLemma `elem` L.get lAttributes lem)
-
--- | True iff the lemma is a LHS lemma.
-isLeftLemma :: ProtoLemma f p -> Bool
-isLeftLemma lem =
-     (LHSLemma `elem` L.get lAttributes lem)
-
--- | True iff the lemma is a RHS lemma.
-isRightLemma :: ProtoLemma f p -> Bool
-isRightLemma lem =
-     (RHSLemma `elem` L.get lAttributes lem)
-
--- -- | True iff the lemma is a Both lemma.
--- isBothLemma :: Lemma p -> Bool
--- isBothLemma lem =
---      (BothLemma `elem` L.get lAttributes lem)
-
--- Lemma construction/modification
-----------------------------------
-
--- | Create a new unproven lemma from a formula modulo E.
-unprovenLemma :: String -> [LemmaAttribute] -> TraceQuantifier -> LNFormula
-              -> Lemma ProofSkeleton
-unprovenLemma name atts qua fm = Lemma name qua fm atts (unproven ())
-
-skeletonLemma :: String -> [LemmaAttribute] -> TraceQuantifier -> f -> p -> ProtoLemma f p
-skeletonLemma name atts qua fm = Lemma name qua fm atts
-
--- | Create a new unproven diff lemma.
-unprovenDiffLemma :: String -> [LemmaAttribute]
-              -> DiffLemma DiffProofSkeleton
-unprovenDiffLemma name atts = DiffLemma name atts (diffUnproven ())
-
-skeletonDiffLemma :: String -> [LemmaAttribute] -> DiffProofSkeleton -> DiffLemma DiffProofSkeleton
-skeletonDiffLemma name atts = DiffLemma name atts
-
-
--- | The source kind allowed for a lemma.
-lemmaSourceKind :: Lemma p -> SourceKind
-lemmaSourceKind lem
-  | SourceLemma `elem` L.get lAttributes lem = RawSource
-  | otherwise                                = RefinedSource
-
--- | Adds the LHS lemma attribute.
-addLeftLemma :: ProtoLemma f p -> ProtoLemma f p
-addLeftLemma lem =
-     L.set lAttributes (LHSLemma:(L.get lAttributes lem)) lem
-
--- | Adds the RHS lemma attribute.
-addRightLemma :: ProtoLemma f p -> ProtoLemma f p
-addRightLemma lem =
-     L.set lAttributes (RHSLemma:(L.get lAttributes lem)) lem
-
-------------------------------------------------------------------------------
--- Theories
-------------------------------------------------------------------------------
-
--- | A formal comment is a header together with the body of the comment.
-type FormalComment = (String, String)
-
-
--- | TranslationItems can be processes, accountability lemmas, and case tests
-data TranslationElement =
-        ProcessItem Process
-      | ProcessDefItem ProcessDef
-      | AccLemmaItem AccLemma
-      | CaseTestItem CaseTest
-      deriving( Show, Eq, Ord, Generic, NFData, Binary )
-
--- | A theory item built over the given rule type.
-data TheoryItem r p s =
-       RuleItem r
-     | LemmaItem (Lemma p)
-     | RestrictionItem Restriction
-     | TextItem FormalComment
-     | PredicateItem Predicate
-     | TranslationItem s
-     deriving( Show, Eq, Ord, Functor, Generic, NFData, Binary )
-
--- | A diff theory item built over the given rule type.
---   This includes
---   - Diff Rules, which are then decomposed in either rules for both sides
---   - the Diff Lemmas, stating observational equivalence
---   - the either lemmas and restrictions, stating properties about either side
---   - and comments
-data DiffTheoryItem r r2 p p2 =
-       DiffRuleItem r
-     | EitherRuleItem (Side, r2)
-     | DiffLemmaItem (DiffLemma p)
-     | EitherLemmaItem (Side, Lemma p2)
-     | EitherRestrictionItem (Side, Restriction)
-     | DiffTextItem FormalComment
-     deriving( Show, Eq, Ord, Functor, Generic, NFData, Binary )
-
--- | A theory contains a single set of rewriting rules modeling a protocol
--- and the lemmas that
-data Theory sig c r p s = Theory {
-         _thyName      :: String
-       , _thyHeuristic :: [GoalRanking]
-       , _thySignature :: sig
-       , _thyCache     :: c
-       , _thyItems     :: [TheoryItem r p s]
-       , _thyOptions   :: Option
-       }
-       deriving( Eq, Ord, Show, Generic, NFData, Binary )
-
-$(mkLabels [''Theory])
-
-
--- | A diff theory contains a set of rewriting rules with diff modeling two instances
-data DiffTheory sig c r r2 p p2 = DiffTheory {
-         _diffThyName           :: String
-       , _diffThyHeuristic      :: [GoalRanking]
-       , _diffThySignature      :: sig
-       , _diffThyCacheLeft      :: c
-       , _diffThyCacheRight     :: c
-       , _diffThyDiffCacheLeft  :: c
-       , _diffThyDiffCacheRight :: c
-       , _diffThyItems          :: [DiffTheoryItem r r2 p p2]
-       }
-       deriving( Eq, Ord, Show, Generic, NFData, Binary )
-
-
-$(mkLabels [''DiffTheory])
-
--- | Open theories can be extended. Invariants:
---   1. Lemma names are unique.
-type OpenTheory =
-    Theory SignaturePure [IntrRuleAC] OpenProtoRule ProofSkeleton TranslationElement
-
-type OpenTheoryItem = TheoryItem OpenProtoRule ProofSkeleton TranslationElement
-
-
--- | Open theories can be extended. Invariants:
---   1. Lemma names are unique.
---   2. All TranslationItems are translated
-type OpenTranslatedTheory =
-    Theory SignaturePure [IntrRuleAC] OpenProtoRule ProofSkeleton ()
-
--- | Open diff theories can be extended. Invariants:
---   1. Lemma names are unique.
-type OpenDiffTheory =
-    DiffTheory SignaturePure [IntrRuleAC] DiffProtoRule OpenProtoRule DiffProofSkeleton ProofSkeleton
-
--- | Closed theories can be proven. Invariants:
---     1. Lemma names are unique
---     2. All proof steps with annotated sequents are sound with respect to the
---        closed rule set of the theory.
---     3. Maude is running under the given handle.
-type ClosedTheory =
-    Theory SignatureWithMaude ClosedRuleCache ClosedProtoRule IncrementalProof ()
-
--- | Closed Diff theories can be proven. Invariants:
---     1. Lemma names are unique
---     2. All proof steps with annotated sequents are sound with respect to the
---        closed rule set of the theory.
---     3. Maude is running under the given handle.
-type ClosedDiffTheory =
-    DiffTheory SignatureWithMaude ClosedRuleCache DiffProtoRule ClosedProtoRule IncrementalDiffProof IncrementalProof
-
--- | Either Therories can be Either a normal or a diff theory
-
--- type EitherTheory = Either Theory  DiffTheory
-type EitherOpenTheory = Either OpenTheory OpenDiffTheory
-type EitherClosedTheory = Either ClosedTheory ClosedDiffTheory
-
-
--- remove translation items and convert other items to identical item but with unit type for translation elements
-removeTranslationItems :: OpenTheory -> OpenTranslatedTheory
-removeTranslationItems thy =
-  Theory {_thyName=(L.get thyName thy)
-          ,_thyHeuristic=(L.get thyHeuristic thy)
-          ,_thySignature=(L.get thySignature thy)
-          ,_thyCache=(L.get thyCache thy)
-          ,_thyItems = newThyItems
-          ,_thyOptions =(L.get thyOptions thy)}
-    where
-      newThyItems = map removeTranslationElement (filter isNoTranslationItem (L.get thyItems thy))
-      removeTranslationElement :: TheoryItem r p TranslationElement -> TheoryItem r p ()
-      removeTranslationElement (TranslationItem _) = TranslationItem ()
-      removeTranslationElement (RuleItem r) = RuleItem r
-      removeTranslationElement (LemmaItem l) = LemmaItem l
-      removeTranslationElement (RestrictionItem rl) = RestrictionItem rl
-      removeTranslationElement (TextItem t) = TextItem t
-      removeTranslationElement (PredicateItem predi) = PredicateItem predi
-      isNoTranslationItem (TranslationItem _) = False
-      isNoTranslationItem _             = True
-
-
---open translated theory again
-openTranslatedTheory :: OpenTranslatedTheory -> OpenTheory
-openTranslatedTheory thy =
-  Theory {_thyName=(L.get thyName thy)
-          ,_thyHeuristic=(L.get thyHeuristic thy)
-          ,_thySignature=(L.get thySignature thy)
-          ,_thyCache=(L.get thyCache thy)
-          ,_thyItems = newThyItems
-          ,_thyOptions =(L.get thyOptions thy)}
-    where
-       newThyItems = mapMaybe addTranslationElement (L.get thyItems thy)
-       addTranslationElement :: TheoryItem r p () -> Maybe (TheoryItem r p s)
-       addTranslationElement (RuleItem r) = Just $ RuleItem r
-       addTranslationElement (LemmaItem l) = Just $ LemmaItem l
-       addTranslationElement (RestrictionItem rl) = Just $ RestrictionItem rl
-       addTranslationElement (TextItem t) = Just $ TextItem t
-       addTranslationElement (PredicateItem predi) = Just $ PredicateItem predi
-       addTranslationElement (TranslationItem _) = Nothing
-
--- Shared theory modification functions
----------------------------------------
-
-filterSide :: Side -> [(Side, a)] -> [a]
-filterSide s l = case l of
-                    x:xs -> if (fst x) == s then (snd x):(filterSide s xs) else (filterSide s xs)
-                    []   -> []
-
--- | Fold a theory item.
-foldTheoryItem
-    :: (r -> a) -> (Restriction -> a) -> (Lemma p -> a) -> (FormalComment -> a) -> (Predicate -> a) -> (s -> a)
-    -> TheoryItem r p s -> a
-foldTheoryItem fRule fRestriction fLemma fText fPredicate fTranslationItem i = case i of
-    RuleItem ru   -> fRule ru
-    LemmaItem lem -> fLemma lem
-    TextItem txt  -> fText txt
-    RestrictionItem rstr  -> fRestriction rstr
-    PredicateItem     p  -> fPredicate p
-    TranslationItem s -> fTranslationItem s
-
-
-
--- fold a translation item.
-foldTranslationItem
-    :: (Process -> a) -> (ProcessDef -> a) -> (AccLemma -> a) -> (CaseTest -> a)
-    -> TranslationElement -> a
-foldTranslationItem fProcess fProcessDef fAccLemma fCaseTest i = case i of
-    ProcessItem     proc    -> fProcess proc
-    ProcessDefItem  pDef    -> fProcessDef pDef
-    AccLemmaItem    aLem    -> fAccLemma aLem
-    CaseTestItem    cTest   -> fCaseTest cTest
-
--- | Fold a theory item.
-foldDiffTheoryItem
-    :: (r -> a) -> ((Side, r2) -> a) -> (DiffLemma p -> a) -> ((Side, Lemma p2) -> a) -> ((Side, Restriction) -> a) -> (FormalComment -> a)
-    -> DiffTheoryItem r r2 p p2 -> a
-foldDiffTheoryItem fDiffRule fEitherRule fDiffLemma fEitherLemma fRestriction fText i = case i of
-    DiffRuleItem ru   -> fDiffRule ru
-    EitherRuleItem (side, ru) -> fEitherRule (side, ru)
-    DiffLemmaItem lem -> fDiffLemma lem
-    EitherLemmaItem (side, lem) -> fEitherLemma (side, lem)
-    EitherRestrictionItem (side, rstr)  -> fRestriction (side, rstr)
-    DiffTextItem txt  -> fText txt
-
--- | Map a theory item.
-mapTheoryItem :: (r -> r') -> (p -> p') -> TheoryItem r p s -> TheoryItem r' p' s
-mapTheoryItem f g =
-    foldTheoryItem (RuleItem . f) RestrictionItem (LemmaItem . fmap g) TextItem PredicateItem TranslationItem
-
--- | Map a diff theory item.
-mapDiffTheoryItem :: (r -> r') -> ((Side, r2) -> (Side, r2')) -> (DiffLemma p -> DiffLemma p') -> ((Side, Lemma p2) -> (Side, Lemma p2')) -> DiffTheoryItem r r2 p p2 -> DiffTheoryItem r' r2' p' p2'
-mapDiffTheoryItem f g h i =
-    foldDiffTheoryItem (DiffRuleItem . f) (EitherRuleItem . g) (DiffLemmaItem . h) (EitherLemmaItem . i) EitherRestrictionItem DiffTextItem
-
--- | All rules of a theory.
-theoryRules :: Theory sig c r p s -> [r]
-theoryRules =
-    foldTheoryItem return (const []) (const []) (const []) (const []) (const []) <=< L.get thyItems
-
--- | All diff rules of a theory.
-diffTheoryDiffRules :: DiffTheory sig c r r2 p p2 -> [r]
-diffTheoryDiffRules =
-    foldDiffTheoryItem return (const []) (const []) (const []) (const []) (const []) <=< L.get diffThyItems
-
--- | All rules of a theory.
-diffTheorySideRules :: Side -> DiffTheory sig c r r2 p p2 -> [r2]
-diffTheorySideRules s =
-    foldDiffTheoryItem (const []) (\(x, y) -> if (x == s) then [y] else []) (const []) (const []) (const []) (const []) <=< L.get diffThyItems
-
--- | All left rules of a theory.
-leftTheoryRules :: DiffTheory sig c r r2 p p2 -> [r2]
-leftTheoryRules =
-    foldDiffTheoryItem (const []) (\(x, y) -> if (x == LHS) then [y] else []) (const []) (const []) (const []) (const []) <=< L.get diffThyItems
-
--- | All right rules of a theory.
-rightTheoryRules :: DiffTheory sig c r r2 p p2 -> [r2]
-rightTheoryRules =
-    foldDiffTheoryItem (const []) (\(x, y) -> if (x == RHS) then [y] else []) (const []) (const []) (const []) (const []) <=< L.get diffThyItems
-
-
--- | All restrictions of a theory.
-theoryRestrictions :: Theory sig c r p s -> [Restriction]
-theoryRestrictions =
-    foldTheoryItem (const []) return (const []) (const []) (const []) (const []) <=< L.get thyItems
-
--- | All lemmas of a theory.
-theoryLemmas :: Theory sig c r p s -> [Lemma p]
-theoryLemmas =
-    foldTheoryItem (const []) (const []) return (const []) (const []) (const []) <=< L.get thyItems
-
--- | All processes of a theory (TODO give warning if there is more than one...)
-theoryProcesses :: Theory sig c r p TranslationElement -> [Process]
-theoryProcesses = foldTranslationItem return (const []) (const []) (const []) <=< translationElements
-  where translationElements = foldTheoryItem (const []) (const []) (const []) (const []) (const []) return <=< L.get thyItems
-
--- | All process definitions of a theory.
-theoryProcessDefs :: Theory sig c r p TranslationElement -> [ProcessDef]
-theoryProcessDefs = foldTranslationItem (const []) return (const []) (const []) <=< translationElements
-  where translationElements = foldTheoryItem (const []) (const []) (const []) (const []) (const []) return  <=< L.get thyItems
-
--- | All AccLemmas definitions of a theory.
-theoryAccLemmas :: Theory sig c r p TranslationElement -> [AccLemma]
-theoryAccLemmas = foldTranslationItem (const []) (const []) return (const []) <=< translationElements
-  where translationElements = foldTheoryItem (const []) (const []) (const []) (const []) (const []) return  <=< L.get thyItems
-
--- | All CaseTest definitions of a theory.
-theoryCaseTests :: Theory sig c r p TranslationElement -> [CaseTest]
-theoryCaseTests = foldTranslationItem (const []) (const []) (const []) return <=< translationElements
-  where translationElements = foldTheoryItem (const []) (const []) (const []) (const []) (const []) return <=< L.get thyItems
-
--- | All process definitions of a theory.
-theoryPredicates :: Theory sig c r p s -> [Predicate]
-theoryPredicates =  foldTheoryItem (const []) (const []) (const []) (const []) return (const []) <=< L.get thyItems
-
--- | All restrictions of a theory.
-diffTheoryRestrictions :: DiffTheory sig c r r2 p p2 -> [(Side, Restriction)]
-diffTheoryRestrictions =
-    foldDiffTheoryItem (const []) (const []) (const []) (const []) return (const []) <=< L.get diffThyItems
-
--- | All restrictions of one side of a theory.
-diffTheorySideRestrictions :: Side -> DiffTheory sig c r r2 p p2 -> [Restriction]
-diffTheorySideRestrictions s =
-    foldDiffTheoryItem (const []) (const []) (const []) (const []) (\(x, y) -> if (x == s) then [y] else []) (const []) <=< L.get diffThyItems
-
--- | All lemmas of a theory.
-diffTheoryLemmas :: DiffTheory sig c r r2 p p2 -> [(Side, Lemma p2)]
-diffTheoryLemmas =
-   foldDiffTheoryItem (const []) (const []) (const []) return (const []) (const []) <=< L.get diffThyItems
-
--- | All lemmas of a theory.
-diffTheorySideLemmas :: Side -> DiffTheory sig c r r2 p p2 -> [Lemma p2]
-diffTheorySideLemmas s =
-    foldDiffTheoryItem (const []) (const []) (const []) (\(x, y) -> if (x == s) then [y] else []) (const []) (const []) <=< L.get diffThyItems
-
--- | All lemmas of a theory.
-diffTheoryDiffLemmas :: DiffTheory sig c r r2 p p2 -> [DiffLemma p]
-diffTheoryDiffLemmas =
-    foldDiffTheoryItem (const []) (const []) return (const []) (const []) (const []) <=< L.get diffThyItems
-
--- | expand predicaates in formalua with those defined in theory. If this
--- fails, return FactTag of the predicate we could not find.
-expandFormula :: Theory sig c r p s
-                    -> SyntacticLNFormula
-                    -> Either FactTag LNFormula
-expandFormula thy = traverseFormulaAtom f
-  where
-        f:: SyntacticAtom (VTerm Name (BVar LVar)) -> Either FactTag LNFormula
-        f x | Syntactic (Pred fa)   <- x
-            , Just pr <- lookupPredicate fa thy
-              = return $ apply' (compSubst (L.get pFact pr) fa) (L.get pFormula pr)
-
-            | (Syntactic (Pred fa))   <- x
-            , Nothing <- lookupPredicate fa thy = Left $ factTag fa
-
-            | otherwise = return $ Ato $ toAtom x
-        apply' :: (Integer -> Subst Name (BVar LVar)) -> LNFormula -> LNFormula
-        apply' subst = mapAtoms (\i a -> fmap (applyVTerm $ subst i) a)
-        compSubst (Fact _ _ ts1) (Fact _ _ ts2) i = substFromList $ zip ts1' ts2'
-        -- ts1 varTerms that are free in the predicate definition
-        -- ts2 terms used in reference, need to add the number of quantifiers we added
-        -- to correctly dereference.
-            where
-                  ts1':: [BVar LVar]
-                  ts1' = map Free ts1
-                  ts2' = map (fmap $ fmap up) ts2
-                  up (Free v) = Free v
-                  up (Bound i') = Bound $ i' + i
-
-
-expandRestriction :: Theory sig c r p s -> ProtoRestriction SyntacticLNFormula
-    -> Either FactTag (ProtoRestriction LNFormula)
-expandRestriction thy (Restriction n f) =  (Restriction n) <$> expandFormula thy f
-
-expandLemma :: Theory sig c r p1 s
-               -> ProtoLemma SyntacticLNFormula p2
-               -> Either FactTag (ProtoLemma LNFormula p2)
-expandLemma thy (Lemma n tq f a p) =  (\f' -> Lemma n tq f' a p) <$> expandFormula thy f
-
--- | Add a new restriction. Fails, if restriction with the same name exists.
-addRestriction :: Restriction -> Theory sig c r p s -> Maybe (Theory sig c r p s)
-addRestriction l thy = do
-    guard (isNothing $ lookupRestriction (L.get rstrName l) thy)
-    return $ modify thyItems (++ [RestrictionItem l]) thy
-
--- | Add a new lemma. Fails, if a lemma with the same name exists.
-addLemma :: Lemma p -> Theory sig c r p s -> Maybe (Theory sig c r p s)
-addLemma l thy = do
-    guard (isNothing $ lookupLemma (L.get lName l) thy)
-    return $ modify thyItems (++ [LemmaItem l]) thy
-
--- | Add an auto-generated sources lemma if possible
-addAutoSourcesLemmaDiff :: MaudeHandle
-                        -> String
-                        -> ClosedRuleCache
-                        -> ClosedRuleCache
-                        -> [DiffTheoryItem DiffProtoRule ClosedProtoRule IncrementalDiffProof IncrementalProof]
-                        -> [DiffTheoryItem DiffProtoRule ClosedProtoRule IncrementalDiffProof IncrementalProof]
-addAutoSourcesLemmaDiff hnd lemmaName crcLeft crcRight items =
-    diffPart ++ lhsPart ++ rhsPart
-  where
-    -- We split items into three. DiffRules, DiffLemmas, and DiffTextItems are
-    -- kept as is. We apply addAutoSourcesLemma on each side (rules, lemmas and
-    -- restrictions), and recompose everything.
-    diffPart = mapMaybe f items
-      where
-        f (DiffRuleItem r)  = Just (DiffRuleItem r)
-        f (DiffLemmaItem l) = Just (DiffLemmaItem l)
-        f (DiffTextItem t)  = Just (DiffTextItem t)
-        f _                 = Nothing
-
-    lhsPart = if containsPartialDeconstructions crcLeft
-        then mapMaybe (toSide LHS) $
-                addAutoSourcesLemma hnd (lemmaName ++ "_LHS") crcLeft $
-                  mapMaybe (filterItemSide LHS) items
-        else mapMaybe (toSide LHS) $
-                  mapMaybe (filterItemSide LHS) items
-    rhsPart = if containsPartialDeconstructions crcRight
-        then mapMaybe (toSide RHS) $
-                addAutoSourcesLemma hnd (lemmaName ++ "_RHS") crcRight $
-                  mapMaybe (filterItemSide RHS) items
-        else mapMaybe (toSide RHS) $
-                  mapMaybe (filterItemSide RHS) items
-
-    filterItemSide s (EitherRuleItem (s', r))        | s == s' = Just (RuleItem r)
-    filterItemSide s (EitherLemmaItem (s', l))       | s == s' = Just (LemmaItem l)
-    filterItemSide s (EitherRestrictionItem (s', r)) | s == s' = Just (RestrictionItem r)
-    filterItemSide _ _                                         = Nothing
-
-    toSide s (RuleItem r)        = Just $ EitherRuleItem (s, r)
-    toSide LHS (LemmaItem l)     = Just $ EitherLemmaItem (LHS, addLeftLemma  l)
-    toSide RHS (LemmaItem l)     = Just $ EitherLemmaItem (RHS, addRightLemma l)
-    toSide s (RestrictionItem r) = Just $ EitherRestrictionItem (s, r)
-    toSide _ (TextItem t)        = Just $ DiffTextItem t
-    -- FIXME: We currently ignore predicates and sapic stuff as they should not
-    --        be generated by addAutoSourcesLemma
-    toSide _ (PredicateItem _)   = Nothing
-    toSide _ (TranslationItem _)       = Nothing
-
--- | Add an auto-generated sources lemma if possible
-addAutoSourcesLemma :: MaudeHandle
-                    -> String
-                    -> ClosedRuleCache
-                    -> [TheoryItem ClosedProtoRule IncrementalProof s]
-                    -> [TheoryItem ClosedProtoRule IncrementalProof s]
-addAutoSourcesLemma hnd lemmaName (ClosedRuleCache _ raw _ _) items =
-  -- We only add the lemma if there is no lemma of the same name
-  case find lemma items of
-    Nothing  -> items'++[LemmaItem l]
-    (Just _) -> items'
-  where
-    runMaude   = (`runReader` hnd)
-
-    -- searching for the lemma
-    lemma (LemmaItem (Lemma name _ _ _ _)) | name == lemmaName = True
-    lemma _                                                    = False
-
-    -- build the lemma
-    l = fmap skeletonToIncrementalProof $ unprovenLemma lemmaName [SourceLemma] AllTraces formula
-
-    -- extract all rules from theory items
-    rules = mapMaybe itemToRule items
-
-    -- compute all encrypted subterms that are output by protocol rules
-    allOutConcs :: [(ClosedProtoRule, LNTerm)]
-    allOutConcs = do
-        ru                                <- rules
-        (_, protoOrOutFactView -> Just t) <- enumConcs $ L.get cprRuleAC ru
-        unifyProtC                        <- concatMap allProtSubterms t
-        return (ru, unifyProtC)
-
-    -- compute all fact that are conclusions in protocol rules (not OutFact)
-    allOutConcsNotProt :: [(ClosedProtoRule, LNFact)]
-    allOutConcsNotProt = do
-        ru              <- rules
-        (_, unifyFactC) <- enumConcs $ L.get cprRuleAC ru
-        -- we ignore cases where the fact is OutFact
-        guard (getFactTag unifyFactC /= OutFact)
-        return (ru, unifyFactC)
-
-    -- We use the raw sources here to generate one lemma to rule them all...
-    (items', formula, _) = foldl computeFormula (items, ltrue, []) chains
-
-    -- Generate a list of all cases that contain open chains
-    chains = concatMap (multiply unsolvedChains . duplicate) $
-                   concatMap (map snd . getDisj . L.get cdCases) raw
-
-    -- Given a list of theory items, a formula, a source with an open chain,
-    -- return an updated list of theory items and an update formula for the sources lemma.
-    computeFormula :: ([TheoryItem ClosedProtoRule IncrementalProof s], LNFormula, [(RuleInfo ProtoRuleName IntrRuleACInfo, ExtendedPosition)])
-                   -> ((NodeConc, NodePrem), System)
-                   -> ([TheoryItem ClosedProtoRule IncrementalProof s], LNFormula, [(RuleInfo ProtoRuleName IntrRuleACInfo, ExtendedPosition)])
-    computeFormula (its, form, done) ((conc,_), source) = (its', form', done')
-      where
-        -- The new items are the old ones but with added labels
-        its'  = addLabels inputsAndOutputs its
-        -- The new formula is the old one AND the new formula
-        form' = addFormula inputsAndOutputs form
-        -- The new list of treated cases
-        done' = addCases inputsAndOutputs done
-
-        -- Variable causing the open chain
-        v     = head $ getFactTerms $ nodeConcFact conc source
-
-        -- Compute all rules that contain v, and the position of v inside the input term
-        inputRules :: [(ClosedProtoRule, Either LNTerm LNFact, ExtendedPosition)]
-        inputRules = concat $ mapMaybe g $ allPrems source
-          where
-            g (nodeid, pid, tidx, term) = do
-              position <- findPos v term
-              ruleSys  <- nodeRuleSafe nodeid source
-              rule     <- find ((ruleName ruleSys ==).ruleName) rules
-              premise  <- lookupPrem pid $ L.get cprRuleAC rule
-              t'       <- protoOrInFactView premise
-              t        <- atMay t' tidx
-              return (terms position rule t ++ facts position rule t premise)
-                where
-                  terms position rule t = do
-                    -- iterate over all positions found
-                    pos     <- position
-                    return (rule, Left t, (pid, tidx, pos))
-                  facts position rule t premise = do
-                        -- we only consider protocol facts and unprotected terms
-                    guard $ isProtoFact premise && (isPair t || isAC t || isMsgVar t)
-                        -- we only consider facts which are not already solved in the source
-                        && ((nodeid, pid) `elem` map fst (unsolvedPremises source))
-                    -- iterate over all positions found
-                    pos     <- position
-                    return (rule, Right premise, (pid, tidx, pos))
-
-        -- a list of all input subterms to unify : Left for protected subterm and Right for non protected subterm
-        premiseTermU :: [(ClosedProtoRule, Either (LNTerm, LNTerm) LNFact, ExtendedPosition)]
-        premiseTermU = mapMaybe f inputRules
-          where
-            -- cases for protected subterms : we consider the deepest protected subterm
-            f (x, Left y, (pidx, tidx, z)) = do
-              v'        <- y `atPosMay` z
-              protTerm' <- deepestProtSubterm y z
-              -- We do not consider the case where the computed deepest
-              -- protected subterm is the variable in question, as this
-              -- against the definition (a variable is not a function).
-              -- Moreover, this case
-              -- 1. often leads to false lemmas as we do not unify with all
-              --    conclusion facts, in particular not with fresh facts
-              -- 2. blows up the lemma as a variable unifies with all outputs
-              -- 3. typically only happens if a value is stored in a state fact,
-              --    which is handled by the other case
-              protTerm  <- if protTerm' == v'
-                then Nothing
-                else Just protTerm'
-              return (x, Left (protTerm, v'), (pidx, tidx, z))
-            -- cases for non-protected subterms : we consider the Fact
-            f (x, Right fact, (pidx, tidx, z)) =
-              return (x, Right fact, (pidx, tidx, z))
-
-        -- compute matching outputs
-        -- returns a list of inputs together with their list of matching outputs
-        inputsAndOutputs :: [(ClosedProtoRule, Either (LNTerm, LNTerm, [(ClosedProtoRule, LNTerm)]) (LNFact, [(ClosedProtoRule, LNFact)]), ExtendedPosition)]
-        inputsAndOutputs = do
-            -- iterate over all inputs
-            (rin, unify, pos) <- filterFacts premiseTermU
-            -- find matching conclusions
-            let matches = matchingConclusions rin unify
-            return (rin, matches, pos)
-          where
-            -- we ignore fact cases which are covered by the protected subterms
-            filterFacts cases = mapMaybe f cases
-              where
-                f c@(r, Left  _, p) = do
-                  guard $ notElem (ruleName r, p) done
-                  return c
-                f c@(r, Right _, p) = do
-                  guard $ notElem (ruleName r, p) done
-                         && null subtermCasePositions
-                  return c
-                -- check if there are protected subterms for this variable
-                subtermCasePositions = filter (isLeft . snd3) cases
-
-            matchingConclusions rin (Left (unify, vin)) = Left (unify, vin, do
-              (rout, tout) <- allOutConcs
-              -- generate fresh instance of conclusion, avoiding the premise variables
-              let fout = tout `renameAvoiding` unify
-              -- we ignore outputs of the same rule
-              guard ((ruleName . L.get cprRuleE) rin /= (ruleName . L.get cprRuleE) rout)
-              -- check whether input and output are unifiable
-              guard (runMaude $ unifiableLNTerms unify fout)
-              return (rout, tout))
-            matchingConclusions rin (Right unify) = Right (unify, do
-              (rout, fout) <- allOutConcsNotProt
-              -- we ignore outputs of the same rule
-              guard ((ruleName . L.get cprRuleE) rin /= (ruleName . L.get cprRuleE) rout)
-              -- we ignore cases where the output fact and the input fact have different name
-              guard (factTagName (getFactTag unify) == factTagName (getFactTag fout))
-              -- check whether input and output are unifiable
-              let unifout = fout `renameAvoiding` unify
-              guard (runMaude $ unifiableLNFacts unify unifout)
-              return (rout, fout))
-
-        -- construct action facts for the rule annotations and formula
-        inputFactTerm pos ru terms var = Fact {factTag = ProtoFact Linear
-              ("AUTO_IN_TERM_" ++ printPosition pos ++ "_" ++ getRuleName (L.get cprRuleAC ru)) (1 + length terms),
-              factAnnotations = S.empty, factTerms = terms ++[var]}
-        inputFactFact pos ru terms = Fact {factTag = ProtoFact Linear
-              ("AUTO_IN_FACT_" ++ printFactPosition pos ++ "_" ++ getRuleName (L.get cprRuleAC ru)) (length terms),
-              factAnnotations = S.empty, factTerms = terms}
-        outputFactTerm pos ru terms = Fact {factTag = ProtoFact Linear
-              ("AUTO_OUT_TERM_" ++ printPosition pos ++ "_" ++ getRuleName (L.get cprRuleAC ru)) (length terms),
-              factAnnotations = S.empty, factTerms = terms}
-        outputFactFact pos ru terms = Fact {factTag = ProtoFact Linear
-              ("AUTO_OUT_FACT_" ++ printFactPosition pos ++ "_" ++ getRuleName (L.get cprRuleAC ru)) (length terms),
-              factAnnotations = S.empty, factTerms = terms}
-
-        -- add labels to rules for typing lemma
-        addLabels :: [(ClosedProtoRule, Either (LNTerm, LNTerm, [(ClosedProtoRule, LNTerm)]) (LNFact, [(ClosedProtoRule, LNFact)]), ExtendedPosition)]
-                  -> [TheoryItem ClosedProtoRule IncrementalProof s]
-                  -> [TheoryItem ClosedProtoRule IncrementalProof s]
-        addLabels matches = map update
-          where
-            update (RuleItem ru) = RuleItem $ foldr up ru $
-                   filter ((ruleName ru ==). ruleName . fst3) acts
-              where
-                up (r, p, Left  (Left  (t, v'))) r' = addActionClosedProtoRule r' (inputFactTerm  p r [t] v')
-                up (r, p, Left  (Right f))       r' = addActionClosedProtoRule r' (inputFactFact  p r (getFactTerms f))
-                up (_, p, Right (r, Left  t))    r' = addActionClosedProtoRule r' (outputFactTerm p r [t])
-                up (_, p, Right (r, Right f))    r' = addActionClosedProtoRule r' (outputFactFact p r (getFactTerms f))
-            update item          = item
-
-            acts = concatMap prepare matches
-            -- Left Left means Input Term
-            -- Left Right means Input Fact
-            -- Right Left means Output Term
-            -- Right Left means Output Fact
-            prepare (r, Left  (t, v', tl), p) = (r, p, Left (Left  (t, v'))) : map (\(r', t') -> (r', p, Right (r, Left  t'))) tl
-            prepare (r, Right (f, fl)    , p) = (r, p, Left (Right f))       : map (\(r', f') -> (r', p, Right (r, Right f'))) fl
-
-        listOfM :: Int -> [String]
-        listOfM n = zipWith (++) (replicate n "m") $ fmap show [1..n]
-
-        -- add formula to lemma
-        addFormula ::
-             [(ClosedProtoRule, Either (LNTerm, LNTerm, [(ClosedProtoRule, LNTerm)]) (LNFact, [(ClosedProtoRule, LNFact)]), ExtendedPosition)]
-          -> LNFormula
-          -> LNFormula
-        addFormula matches f = foldr addForm f matches
-          where
-            addForm ::
-                 (ClosedProtoRule, Either (LNTerm, LNTerm, [(ClosedProtoRule, LNTerm)]) (LNFact, [(ClosedProtoRule, LNFact)]), ExtendedPosition)
-              -> LNFormula
-              -> LNFormula
-            -- protected subterms: if there are no matching outputs, do add a formula with only KU
-            addForm (ru, Left (_, _, []), p) f' = f' .&&. Qua All ("x", LSortMsg)
-              (Qua All ("m", LSortMsg) (Qua All ("i", LSortNode)
-              (Conn Imp (Ato (Action (varTerm (Bound 0))
-              (inputFactTerm p ru [varTerm (Bound 1)] (varTerm (Bound 2)))))
-              orKU)))
-            -- protected subterms
-            addForm (ru, Left _, p) f' = f' .&&. Qua All ("x", LSortMsg)
-              (Qua All ("m", LSortMsg) (Qua All ("i", LSortNode)
-              (Conn Imp (Ato (Action (varTerm (Bound 0))
-              (inputFactTerm p ru [varTerm (Bound 1)] (varTerm (Bound 2)))))
-              (toFactsTerm ru p orKU))))
-            -- facts: even if there are no matching outputs, do add a formula with "false"
-            addForm (ru, Right (m, []),     p) f' = f' .&&. formulaMultArity (factArity m)
-              where formulaMultArity nb = foldr (\h -> Qua All (h,LSortMsg))
-                           (Qua All ("i", LSortNode)
-                           (Conn Imp (Ato (Action (varTerm (Bound 0))
-                           (inputFactFact p ru (listVarTerm (toInteger $ factArity m) 1))))
-                           lfalse)) (listOfM nb)
-            -- facts
-            addForm (ru, Right (m, outs:_), p) f' = f' .&&. formulaMultArity (factArity m)
-              where formulaMultArity nb = foldr (\h -> Qua All (h,LSortMsg))
-                           (Qua All ("i", LSortNode)
-                           (Conn Imp (Ato (Action (varTerm (Bound 0))
-                           (inputFactFact p ru (listVarTerm (toInteger $ factArity m) 1))))
-                           (toFactsFact ru p (snd outs)))) (listOfM nb)
-            orKU = Qua Ex ("j",LSortNode)
-                   (Conn And (Ato (Action (varTerm (Bound 0))
-                    Fact {factTag = KUFact, factAnnotations = S.empty,
-                          factTerms = [varTerm (Bound 3)]} ))
-                   (Ato (Less (varTerm (Bound 0)) (varTerm (Bound 1)))))
-            toFactsTerm ru p f'' =
-              Conn Or f''
-              (Qua Ex ("j",LSortNode)
-              (Conn And (Ato (Action (varTerm (Bound 0))
-              (outputFactTerm p ru [varTerm (Bound 2)]) ))
-              (Ato (Less (varTerm (Bound 0)) (varTerm (Bound 1))))))
-            toFactsFact ru p outn =
-              Qua Ex ("j",LSortNode)
-              (Conn And (Ato (Action (varTerm (Bound 0))
-              (outputFactFact p ru (listVarTerm (toInteger $ 1 + factArity outn) 2)) ))
-              (Ato (Less (varTerm (Bound 0)) (varTerm (Bound 1)))))
-            listVarTerm q s | q == s    = [varTerm (Bound q)]
-            listVarTerm q s | otherwise = varTerm (Bound q) : listVarTerm (q-1) s
-
-        -- add all cases (identified by rule name and input variable position) to the list of treated cases
-        addCases matches d = d ++ map (\(r, _, p) -> (ruleName r, p)) matches
-
--- | Add a new process expression.  since expression (and not definitions)
--- could appear several times, checking for doubled occurrence isn't necessary
-addProcess :: Process -> Theory sig c r p TranslationElement -> Theory sig c r p TranslationElement
-addProcess l thy = modify thyItems (++ [TranslationItem (ProcessItem l)]) thy
-
-
--- search process
-findProcess :: String -> Theory sig c r p TranslationElement -> Maybe (Theory sig c r p TranslationElement)
-findProcess s thy =  do
-                guard (isJust $ lookupProcessDef s thy)
-                return thy
-
--- | Add a new process definition. fails if process with the same name already exists
-addProcessDef :: ProcessDef -> Theory sig c r p TranslationElement -> Maybe (Theory sig c r p TranslationElement)
-addProcessDef pDef thy = do
-    guard (isNothing $ lookupProcessDef (L.get pName pDef) thy)
-    return $ modify thyItems (++ [TranslationItem (ProcessDefItem pDef)]) thy
-
--- | Add a new AccLemma  fails if AccLemma with the same name already exists
-addAccLemma :: AccLemma -> Theory sig c r p TranslationElement -> Maybe (Theory sig c r p TranslationElement)
-addAccLemma aLem thy = do
-    guard (isNothing $ lookupAccLemma (L.get aName aLem) thy)
-    return $ modify thyItems (++ [TranslationItem (AccLemmaItem aLem)]) thy
-
--- | Add a new case test. Fails if CaseTest with the same name already exists.
-addCaseTest :: CaseTest -> Theory sig c r p TranslationElement -> Maybe (Theory sig c r p TranslationElement)
-addCaseTest cTest thy = do
-    guard (isNothing  $ lookupCaseTest (L.get cName cTest) thy)
-    return $ modify thyItems (++ [TranslationItem (CaseTestItem cTest)]) thy
-
--- | Add a new process definition. fails if process with the same name already exists
-addPredicate :: Predicate -> Theory sig c r p s -> Maybe (Theory sig c r p s)
-addPredicate pDef thy = do
-    guard (isNothing $ lookupPredicate (L.get pFact pDef) thy)
-    return $ modify thyItems (++ [PredicateItem pDef]) thy
-
--- | Add a new option. Overwrite previous settings
-setOption :: Data.Label.Poly.Lens
-               Data.Label.Point.Total (Option -> Option) (Bool -> Bool)
-             -> Theory sig c r p s -> Theory sig c r p s
-setOption l = L.set (l . thyOptions) True
-
--- | Add a new restriction. Fails, if restriction with the same name exists.
-addRestrictionDiff :: Side -> Restriction -> DiffTheory sig c r r2 p p2 -> Maybe (DiffTheory sig c r r2 p p2)
-addRestrictionDiff s l thy = do
-    guard (isNothing $ lookupRestrictionDiff s (L.get rstrName l) thy)
-    return $ modify diffThyItems (++ [EitherRestrictionItem (s, l)]) thy
-
--- | Add a new lemma. Fails, if a lemma with the same name exists.
-addLemmaDiff :: Side -> Lemma p2 -> DiffTheory sig c r r2 p p2 -> Maybe (DiffTheory sig c r r2 p p2)
-addLemmaDiff s l thy = do
-    guard (isNothing $ lookupLemmaDiff s (L.get lName l) thy)
-    return $ modify diffThyItems (++ [EitherLemmaItem (s, l)]) thy
-
--- | Add a new lemma. Fails, if a lemma with the same name exists.
-addDiffLemma :: DiffLemma p -> DiffTheory sig c r r2 p p2 -> Maybe (DiffTheory sig c r r2 p p2)
-addDiffLemma l thy = do
-    guard (isNothing $ lookupDiffLemma (L.get lDiffName l) thy)
-    return $ modify diffThyItems (++ [DiffLemmaItem l]) thy
-
--- | Add a new default heuristic. Fails if a heuristic is already defined.
-addHeuristic :: [GoalRanking] -> Theory sig c r p s -> Maybe (Theory sig c r p s)
-addHeuristic h (Theory n [] sig c i o) = Just (Theory n h sig c i o)
-addHeuristic _ _ = Nothing
-
-addDiffHeuristic :: [GoalRanking] -> DiffTheory sig c r r2 p p2 -> Maybe (DiffTheory sig c r r2 p p2)
-addDiffHeuristic h (DiffTheory n [] sig cl cr dcl dcr i) = Just (DiffTheory n h sig cl cr dcl dcr i)
-addDiffHeuristic _ _ = Nothing
-
--- | Remove a lemma by name. Fails, if the lemma does not exist.
-removeLemma :: String -> Theory sig c r p s -> Maybe (Theory sig c r p s)
-removeLemma lemmaName thy = do
-    _ <- lookupLemma lemmaName thy
-    return $ modify thyItems (concatMap fItem) thy
-  where
-    fItem   = foldTheoryItem (return . RuleItem)
-                             (return . RestrictionItem)
-                             check
-                             (return . TextItem)
-                             (return . PredicateItem)
-                             (return . TranslationItem)
-    check l = do guard (L.get lName l /= lemmaName); return (LemmaItem l)
-
--- | Remove a lemma by name. Fails, if the lemma does not exist.
-removeLemmaDiff :: Side -> String -> DiffTheory sig c r r2 p p2 -> Maybe (DiffTheory sig c r r2 p p2)
-removeLemmaDiff s lemmaName thy = do
-    _ <- lookupLemmaDiff s lemmaName thy
-    return $ modify diffThyItems (concatMap fItem) thy
-  where
-    fItem   = foldDiffTheoryItem (return . DiffRuleItem)
-                                 (return . EitherRuleItem)
-                                 (return . DiffLemmaItem)
-                                 check
-                                 (return . EitherRestrictionItem)
-                                 (return . DiffTextItem)
-    check (s', l) = do guard (L.get lName l /= lemmaName || s'/=s); return (EitherLemmaItem (s, l))
-
--- | Remove a lemma by name. Fails, if the lemma does not exist.
-removeDiffLemma :: String -> DiffTheory sig c r r2 p p2 -> Maybe (DiffTheory sig c r r2 p p2)
-removeDiffLemma lemmaName thy = do
-    _ <- lookupDiffLemma lemmaName thy
-    return $ modify diffThyItems (concatMap fItem) thy
-  where
-    fItem   = foldDiffTheoryItem (return . DiffRuleItem)
-                                 (return . EitherRuleItem)
-                                 check
-                                 (return . EitherLemmaItem)
-                                 (return . EitherRestrictionItem)
-                                 (return . DiffTextItem)
-    check l = do guard (L.get lDiffName l /= lemmaName); return (DiffLemmaItem l)
-
--- | Find the restriction with the given name.
-lookupRestriction :: String -> Theory sig c r p s -> Maybe Restriction
-lookupRestriction name = find ((name ==) . L.get rstrName) . theoryRestrictions
-
--- | Find the lemma with the given name.
-lookupLemma :: String -> Theory sig c r p s -> Maybe (Lemma p)
-lookupLemma name = find ((name ==) . L.get lName) . theoryLemmas
-
--- | Find the process with the given name.
-lookupProcessDef :: String -> Theory sig c r p TranslationElement -> Maybe (ProcessDef)
-lookupProcessDef name = find ((name ==) . L.get pName) . theoryProcessDefs
-
--- | Find the predicate with the fact name.
-lookupPredicate :: Fact t  -> Theory sig c r p s -> Maybe (Predicate)
-lookupPredicate fact = find ((sameName fact) . L.get pFact) . theoryPredicates
-    where
-        sameName (Fact tag _ _) (Fact tag' _ _) = tag == tag'
-
-
-lookupAccLemma :: String -> Theory sig c r p TranslationElement -> Maybe (AccLemma)
-lookupAccLemma name = find ((name ==) . L.get aName) . theoryAccLemmas
-
-lookupCaseTest :: CaseIdentifier -> Theory sig c r p TranslationElement -> Maybe CaseTest
-lookupCaseTest name = find ((name ==) . L.get cName) . theoryCaseTests
-
--- | Find the restriction with the given name.
-lookupRestrictionDiff :: Side -> String -> DiffTheory sig c r r2 p p2 -> Maybe Restriction
-lookupRestrictionDiff s name = find ((name ==) . L.get rstrName) . (diffTheorySideRestrictions s)
-
--- | Find the lemma with the given name.
-lookupLemmaDiff :: Side -> String -> DiffTheory sig c r r2 p p2 -> Maybe (Lemma p2)
-lookupLemmaDiff s name = find ((name ==) . L.get lName) . (diffTheorySideLemmas s)
-
--- | Find the lemma with the given name.
-lookupDiffLemma :: String -> DiffTheory sig c r r2 p p2 -> Maybe (DiffLemma p)
-lookupDiffLemma name = find ((name ==) . L.get lDiffName) . diffTheoryDiffLemmas
-
--- | Add a comment to the theory.
-addComment :: Doc -> Theory sig c r p s -> Theory sig c r p s
-addComment c = modify thyItems (++ [TextItem ("", render c)])
-
--- | Add a comment to the diff theory.
-addDiffComment :: Doc -> DiffTheory sig c r r2 p p2 -> DiffTheory sig c r r2 p p2
-addDiffComment c = modify diffThyItems (++ [DiffTextItem ("", render c)])
-
--- | Add a comment represented as a string to the theory.
-addStringComment :: String -> Theory sig c r p s -> Theory sig c r p s
-addStringComment = addComment . vcat . map text . lines
-
-addFormalComment :: FormalComment -> Theory sig c r p s -> Theory sig c r p s
-addFormalComment c = modify thyItems (++ [TextItem c])
-
-addFormalCommentDiff :: FormalComment -> DiffTheory sig c r r2 p p2 -> DiffTheory sig c r r2 p p2
-addFormalCommentDiff c = modify diffThyItems (++ [DiffTextItem c])
-
-isRuleItem :: TheoryItem r p s -> Bool
-isRuleItem (RuleItem _) = True
-isRuleItem _            = False
-
-itemToRule :: TheoryItem r p s -> Maybe r
-itemToRule (RuleItem r) = Just r
-itemToRule _            = Nothing
-
-------------------------------------------------------------------------------
--- Open theory construction / modification
-------------------------------------------------------------------------------
-defaultOption :: Option
-defaultOption = Option False False False False
-
--- | Default theory
-defaultOpenTheory :: Bool -> OpenTheory
-defaultOpenTheory flag = Theory "default" [] (emptySignaturePure flag) [] [] defaultOption
-
--- | Default diff theory
-defaultOpenDiffTheory :: Bool -> OpenDiffTheory
-defaultOpenDiffTheory flag = DiffTheory "default" [] (emptySignaturePure flag) [] [] [] [] []
-
--- Add the default Diff lemma to an Open Diff Theory
-addDefaultDiffLemma:: OpenDiffTheory -> OpenDiffTheory
-addDefaultDiffLemma thy = fromMaybe thy $ addDiffLemma (unprovenDiffLemma "Observational_equivalence" []) thy
-
--- Add the rule labels to an Open Diff Theory
-addProtoRuleLabel :: OpenProtoRule -> OpenProtoRule
-addProtoRuleLabel rule = addProtoDiffLabel rule ("DiffProto" ++ (getOpenProtoRuleName rule))
-
--- Get the left openProtoRules
-getLeftProtoRule :: DiffProtoRule -> OpenProtoRule
-getLeftProtoRule (DiffProtoRule ruE Nothing)       = OpenProtoRule (getLeftRule ruE) []
-getLeftProtoRule (DiffProtoRule _   (Just (l, _))) = l
-
--- Get the rigth openProtoRules
-getRightProtoRule :: DiffProtoRule -> OpenProtoRule
-getRightProtoRule (DiffProtoRule ruE Nothing)       = OpenProtoRule (getRightRule ruE) []
-getRightProtoRule (DiffProtoRule _   (Just (_, r))) = r
-
--- Add the rule labels to an Open Diff Theory
-addIntrRuleLabels:: OpenDiffTheory -> OpenDiffTheory
-addIntrRuleLabels thy =
-    modify diffThyCacheLeft (map addRuleLabel) $ modify diffThyDiffCacheLeft (map addRuleLabel) $ modify diffThyDiffCacheRight (map addRuleLabel) $ modify diffThyCacheRight (map addRuleLabel) thy
-  where
-    addRuleLabel :: IntrRuleAC -> IntrRuleAC
-    addRuleLabel rule = addDiffLabel rule ("DiffIntr" ++ (getRuleName rule))
-
--- | Returns true if there are OpenProtoRules containing manual variants
-containsManualRuleVariants :: [TheoryItem OpenProtoRule p s] -> Bool
-containsManualRuleVariants = foldl f False
-  where
-    f hasVariants (RuleItem (OpenProtoRule _ [])) = hasVariants
-    f _           (RuleItem (OpenProtoRule _ _ )) = True
-    f hasVariants _                               = hasVariants
-
--- | Merges variants of the same protocol rule modulo E
-mergeOpenProtoRules :: [TheoryItem OpenProtoRule p s] -> [TheoryItem OpenProtoRule p s]
-mergeOpenProtoRules = concatMap (foldr mergeRules []) . groupBy comp
-  where
-    comp (RuleItem (OpenProtoRule ruE _)) (RuleItem (OpenProtoRule ruE' _)) = ruE == ruE'
-    comp (RuleItem _) _ = False
-    comp _ (RuleItem _) = False
-    comp _ _            = True
-
-    mergeRules (RuleItem r)                          []                                              = [RuleItem r]
-    mergeRules (RuleItem (OpenProtoRule ruE' ruAC')) [RuleItem (OpenProtoRule ruE ruAC)] | ruE==ruE' = [RuleItem (OpenProtoRule ruE (ruAC'++ruAC))]
-    mergeRules (RuleItem _)                          _                                               = error "Error in mergeOpenProtoRules. Please report bug."
-    mergeRules item                                  l                                               = item:l
-
--- | Returns true if there are DiffProtoRules containing manual instances or variants
-containsManualRuleVariantsDiff :: [DiffTheoryItem DiffProtoRule r p p2] -> Bool
-containsManualRuleVariantsDiff = foldl f False
-  where
-    f hasVariants (DiffRuleItem (DiffProtoRule _ Nothing )) = hasVariants
-    f _           (DiffRuleItem (DiffProtoRule _ (Just _))) = True
-    f hasVariants _                                         = hasVariants
-
--- | Merges variants of the same protocol rule modulo E
-mergeOpenProtoRulesDiff :: [DiffTheoryItem r OpenProtoRule p p2] -> [DiffTheoryItem r OpenProtoRule p p2]
-mergeOpenProtoRulesDiff = concatMap (foldr mergeRules []) . groupBy comp
-  where
-    comp (EitherRuleItem (s, OpenProtoRule ruE _)) (EitherRuleItem (s', OpenProtoRule ruE' _)) = ruE==ruE' && s==s'
-    comp (EitherRuleItem _) _ = False
-    comp _ (EitherRuleItem _) = False
-    comp _ _                  = True
-
-    mergeRules (EitherRuleItem r)                             [] = [EitherRuleItem r]
-    mergeRules (EitherRuleItem (s, OpenProtoRule ruE' ruAC')) [EitherRuleItem (s', OpenProtoRule ruE ruAC)]
-                                            | ruE==ruE' && s==s' = [EitherRuleItem (s, OpenProtoRule ruE (ruAC'++ruAC))]
-    mergeRules (EitherRuleItem _)                             _  = error "Error in mergeOpenProtoRulesDiff. Please report bug."
-    mergeRules item                                           l  = item:l
-
--- | Merges left and right instances with initial diff rule
-mergeLeftRightRulesDiff :: (Show p, Show p2) => [DiffTheoryItem DiffProtoRule OpenProtoRule p p2] -> [DiffTheoryItem DiffProtoRule OpenProtoRule p p2]
-mergeLeftRightRulesDiff rs = map clean $ concatMap (foldr mergeRules []) $ groupBy comp' $ sortBy comp rs
-  where
-    comp (EitherRuleItem (_, OpenProtoRule ruE _)) (EitherRuleItem (_, OpenProtoRule ruE' _)) = compare (ruleName ruE) (ruleName ruE')
-    comp (EitherRuleItem (_, OpenProtoRule ruE _)) (DiffRuleItem (DiffProtoRule ruE' _))      = compare (ruleName ruE) (ruleName ruE')
-    comp (DiffRuleItem (DiffProtoRule ruE _))      (EitherRuleItem (_, OpenProtoRule ruE' _)) = compare (ruleName ruE) (ruleName ruE')
-    comp (DiffRuleItem (DiffProtoRule ruE _))      (DiffRuleItem (DiffProtoRule ruE' _))      = compare (ruleName ruE) (ruleName ruE')
-    comp (EitherRuleItem _) _ = LT
-    comp _ (EitherRuleItem _) = GT
-    comp (DiffRuleItem _) _   = LT
-    comp _ (DiffRuleItem _)   = GT
-    comp _ _                  = EQ
-
-    comp' a b = comp a b == EQ
-
-    mergeRules (EitherRuleItem r)                                 [] = [EitherRuleItem r]
-    mergeRules (DiffRuleItem r)                                   [] = [DiffRuleItem r]
-    mergeRules (EitherRuleItem (s, ru@(OpenProtoRule ruE _)))     [EitherRuleItem (s', ru'@(OpenProtoRule ruE' _))]
-                                            | ruleName ruE==ruleName ruE' && s==LHS && s'==RHS = [DiffRuleItem (DiffProtoRule ruE (Just (ru, ru')))]
-    mergeRules (EitherRuleItem (s, ru@(OpenProtoRule ruE _)))     [EitherRuleItem (s', ru'@(OpenProtoRule ruE' _))]
-                                            | ruleName ruE==ruleName ruE' && s==RHS && s'==LHS = [DiffRuleItem (DiffProtoRule ruE (Just (ru', ru)))]
-    mergeRules (EitherRuleItem (_, ru@(OpenProtoRule ruE _)))     [DiffRuleItem (DiffProtoRule dru Nothing)]
-                                            | ruleName ruE==ruleName dru = [DiffRuleItem (DiffProtoRule dru (Just (ru, ru)))]
-    mergeRules (DiffRuleItem (DiffProtoRule dru Nothing))         [EitherRuleItem (_, ru@(OpenProtoRule ruE _))]
-                                            | ruleName ruE==ruleName dru = [DiffRuleItem (DiffProtoRule dru (Just (ru, ru)))]
-    mergeRules (EitherRuleItem (LHS, ru@(OpenProtoRule ruE _)))   [DiffRuleItem (DiffProtoRule dru (Just (_, ru')))]
-                                            | ruleName ruE==ruleName dru = [DiffRuleItem (DiffProtoRule dru (Just (ru, ru')))]
-    mergeRules (EitherRuleItem (RHS, ru@(OpenProtoRule ruE _)))   [DiffRuleItem (DiffProtoRule dru (Just (ru', _)))]
-                                            | ruleName ruE==ruleName dru = [DiffRuleItem (DiffProtoRule dru (Just (ru', ru)))]
-    mergeRules (DiffRuleItem (DiffProtoRule dru (Just (_, ru')))) [EitherRuleItem (LHS, ru@(OpenProtoRule ruE _))]
-                                            | ruleName ruE==ruleName dru = [DiffRuleItem (DiffProtoRule dru (Just (ru, ru')))]
-    mergeRules (DiffRuleItem (DiffProtoRule dru (Just (ru', _)))) [EitherRuleItem (RHS, ru@(OpenProtoRule ruE _))]
-                                            | ruleName ruE==ruleName dru = [DiffRuleItem (DiffProtoRule dru (Just (ru', ru)))]
-    mergeRules (DiffRuleItem (DiffProtoRule dru (Just (lr, rr)))) [DiffRuleItem (DiffProtoRule dru' Nothing)]
-                                            | ruleName dru==ruleName dru' = [DiffRuleItem (DiffProtoRule dru (Just (lr, rr)))]
-    mergeRules (DiffRuleItem (DiffProtoRule dru Nothing))         [DiffRuleItem (DiffProtoRule dru' (Just (lr, rr)))]
-                                            | ruleName dru==ruleName dru' = [DiffRuleItem (DiffProtoRule dru (Just (lr, rr)))]
-    mergeRules (DiffRuleItem (DiffProtoRule dru (Just (lr, rr)))) [DiffRuleItem (DiffProtoRule dru' (Just (lr', rr')))]
-                                            | ruleName dru==ruleName dru' && equalOpenRuleUpToDiffAnnotation lr lr' && equalOpenRuleUpToDiffAnnotation rr rr' = [DiffRuleItem (DiffProtoRule dru (Just (lr, rr)))]
-    mergeRules (EitherRuleItem _)                                 _  = error "Error in mergeLeftRightRulesDiff. Please report bug."
-    mergeRules (DiffRuleItem _)                                   _  = error "Error in mergeLeftRightRulesDiff. Please report bug."
-    mergeRules item                                               l  = item:l
-
-    clean (DiffRuleItem (DiffProtoRule ruE (Just (OpenProtoRule ruEL [], OpenProtoRule ruER []))))
-       | getLeftRule ruE `equalRuleUpToDiffAnnotation` ruEL
-        && getRightRule ruE `equalRuleUpToDiffAnnotation` ruER = DiffRuleItem (DiffProtoRule ruE Nothing)
-    clean i                                                    = i
-
--- | Open a theory by dropping the closed world assumption and values whose
--- soundness depends on it.
-openTheory :: ClosedTheory -> OpenTheory
-openTheory  (Theory n h sig c items opts) = openTranslatedTheory(
-    Theory n h (toSignaturePure sig) (openRuleCache c)
-    -- We merge duplicate rules if they were split into variants
-      (mergeOpenProtoRules $ map (mapTheoryItem openProtoRule incrementalToSkeletonProof) items)
-      opts)
-
--- | Open a theory by dropping the closed world assumption and values whose
--- soundness depends on it.
-openDiffTheory :: ClosedDiffTheory -> OpenDiffTheory
-openDiffTheory  (DiffTheory n h sig c1 c2 c3 c4 items) =
-    -- We merge duplicate rules if they were split into variants
-    DiffTheory n h (toSignaturePure sig) (openRuleCache c1) (openRuleCache c2) (openRuleCache c3) (openRuleCache c4)
-      (mergeOpenProtoRulesDiff $ map (mapDiffTheoryItem id (\(x, y) -> (x, (openProtoRule y))) (\(DiffLemma s a p) -> (DiffLemma s a (incrementalToSkeletonDiffProof p))) (\(x, Lemma a b c d e) -> (x, Lemma a b c d (incrementalToSkeletonProof e)))) items)
-
-
--- | Find the open protocol rule with the given name.
-lookupOpenProtoRule :: ProtoRuleName -> OpenTheory -> Maybe OpenProtoRule
-lookupOpenProtoRule name =
-    find ((name ==) . L.get (preName . rInfo . oprRuleE)) . theoryRules
-
--- | Find the open protocol rule with the given name.
-lookupOpenDiffProtoDiffRule :: ProtoRuleName -> OpenDiffTheory -> Maybe DiffProtoRule
-lookupOpenDiffProtoDiffRule name =
-    find ((name ==) . L.get (preName . rInfo . dprRule)) . diffTheoryDiffRules
-
--- | Add new protocol rules. Fails, if a protocol rule with the same name
--- exists.
-addOpenProtoRule :: OpenProtoRule -> OpenTheory -> Maybe OpenTheory
-addOpenProtoRule ru@(OpenProtoRule ruE ruAC) thy = do
-    guard nameNotUsedForDifferentRule
-    guard allRuleNamesAreDifferent
-    return $ modify thyItems (++ [RuleItem ru]) thy
-  where
-    nameNotUsedForDifferentRule =
-        maybe True (ru ==) $ lookupOpenProtoRule (L.get (preName . rInfo . oprRuleE) ru) thy
-    allRuleNamesAreDifferent = (S.size (S.fromList (ruleName ruE:map ruleName ruAC)))
-        == ((length ruAC) + 1)
-
--- | Add a new protocol rules. Fails, if a protocol rule with the same name
--- exists.
-addOpenProtoDiffRule :: DiffProtoRule -> OpenDiffTheory -> Maybe OpenDiffTheory
-addOpenProtoDiffRule ru@(DiffProtoRule _ Nothing)  thy = do
-    guard nameNotUsedForDifferentRule
-    return $ modify diffThyItems (++ [DiffRuleItem ru]) thy
-  where
-    nameNotUsedForDifferentRule =
-        maybe True (ru ==) $ lookupOpenDiffProtoDiffRule (L.get (preName . rInfo . dprRule) ru) thy
-addOpenProtoDiffRule ru@(DiffProtoRule _ (Just (lr, rr))) thy = do
-    guard nameNotUsedForDifferentRule
-    guard $ allRuleNamesAreDifferent lr
-    guard $ allRuleNamesAreDifferent rr
-    guard leftAndRightHaveSameName
-    return $ modify diffThyItems (++ [DiffRuleItem ru]) thy
-  where
-    nameNotUsedForDifferentRule =
-        maybe True (ru ==) $ lookupOpenDiffProtoDiffRule (L.get (preName . rInfo . dprRule) ru) thy
-    allRuleNamesAreDifferent (OpenProtoRule ruE ruAC) = (S.size (S.fromList (ruleName ruE:map ruleName ruAC)))
-        == ((length ruAC) + 1)
-    leftAndRightHaveSameName = ruleName ru == ruleName lr && ruleName lr == ruleName rr
-
--- | Add new protocol rules. Fails, if a protocol rule with the same name
--- exists. Ignore _restrict construct.
-addProtoRule :: ProtoRuleE -> OpenTheory -> Maybe OpenTheory
-addProtoRule ruE thy = do
-    guard nameNotUsedForDifferentRule
-    return $ modify thyItems (++ [RuleItem (OpenProtoRule ruE [])]) thy
-  where
-    nameNotUsedForDifferentRule =
-        maybe True (ruE ==) $ fmap (L.get oprRuleE) $ lookupOpenProtoRule (L.get (preName . rInfo) ruE) thy
-
--- | Add a new protocol rules. Fails, if a protocol rule with the same name
--- exists.
-addProtoDiffRule :: ProtoRuleE -> OpenDiffTheory -> Maybe OpenDiffTheory
-addProtoDiffRule ruE thy = do
-    guard nameNotUsedForDifferentRule
-    return $ modify diffThyItems (++ [DiffRuleItem (DiffProtoRule ruE Nothing)]) thy
-  where
-    nameNotUsedForDifferentRule =
-        maybe True (ruE ==) $ fmap (L.get dprRule) $ lookupOpenDiffProtoDiffRule (L.get (preName . rInfo) ruE) thy
-
--- | Add intruder proof rules after Translate.
-addIntrRuleACsAfterTranslate :: [IntrRuleAC] -> OpenTranslatedTheory -> OpenTranslatedTheory
-addIntrRuleACsAfterTranslate rs' = modify (thyCache) (\rs -> nub $ rs ++ rs')
-
--- | Add intruder proof rules.
-addIntrRuleACs :: [IntrRuleAC] -> OpenTheory -> OpenTheory
-addIntrRuleACs rs' = modify (thyCache) (\rs -> nub $ rs ++ rs')
-
--- | Add intruder proof rules for all diff and non-diff caches.
-addIntrRuleACsDiffAll :: [IntrRuleAC] -> OpenDiffTheory -> OpenDiffTheory
-addIntrRuleACsDiffAll rs' thy = addIntrRuleACsDiffBoth rs' (addIntrRuleACsDiffBothDiff rs' thy)
-
--- | Add intruder proof rules for both diff caches.
-addIntrRuleACsDiffBothDiff :: [IntrRuleAC] -> OpenDiffTheory -> OpenDiffTheory
-addIntrRuleACsDiffBothDiff rs' thy = addIntrRuleACsDiffRightDiff rs' (addIntrRuleACsDiffLeftDiff rs' thy)
-
--- | Add intruder proof rules for both caches.
-addIntrRuleACsDiffBoth :: [IntrRuleAC] -> OpenDiffTheory -> OpenDiffTheory
-addIntrRuleACsDiffBoth rs' thy = addIntrRuleACsDiffRight rs' (addIntrRuleACsDiffLeft rs' thy)
-
--- | Add intruder proof rules to left diff cache.
-addIntrRuleACsDiffLeftDiff :: [IntrRuleAC] -> OpenDiffTheory -> OpenDiffTheory
-addIntrRuleACsDiffLeftDiff rs' thy = modify (diffThyDiffCacheLeft) (\rs -> nub $ rs ++ rs') thy
-
--- | Add intruder proof rules to left cache.
-addIntrRuleACsDiffLeft :: [IntrRuleAC] -> OpenDiffTheory -> OpenDiffTheory
-addIntrRuleACsDiffLeft rs' thy = modify (diffThyCacheLeft) (\rs -> nub $ rs ++ rs') thy
-
--- | Add intruder proof rules to right diff cache.
-addIntrRuleACsDiffRightDiff :: [IntrRuleAC] -> OpenDiffTheory -> OpenDiffTheory
-addIntrRuleACsDiffRightDiff rs' thy = modify (diffThyDiffCacheRight) (\rs -> nub $ rs ++ rs') thy
-
--- | Add intruder proof rules to right cache.
-addIntrRuleACsDiffRight :: [IntrRuleAC] -> OpenDiffTheory -> OpenDiffTheory
-addIntrRuleACsDiffRight rs' thy = modify (diffThyCacheRight) (\rs -> nub $ rs ++ rs') thy
-
--- | Normalize the theory representation such that they remain semantically
--- equivalent. Use this function when you want to compare two theories (quite
--- strictly) for semantic equality; e.g., when testing the parser.
-normalizeTheory :: OpenTheory -> OpenTheory
-normalizeTheory =
-    L.modify thyCache sort
-  . L.modify thyItems (\items -> do
-      item <- items
-      return $ case item of
-          LemmaItem lem ->
-              LemmaItem $ L.modify lProof stripProofAnnotations $ lem
-          RuleItem _    -> item
-          TextItem _    -> item
-          RestrictionItem _   -> item
-          TranslationItem _   -> item
-          PredicateItem _   -> item
-          )
-  where
-    stripProofAnnotations :: ProofSkeleton -> ProofSkeleton
-    stripProofAnnotations = fmap stripProofStepAnnotations
-    stripProofStepAnnotations (ProofStep method ()) =
-        ProofStep (case method of
-                     Sorry _         -> Sorry Nothing
-                     Contradiction _ -> Contradiction Nothing
-                     _               -> method)
-                  ()
-
-
-------------------------------------------------------------------------------
--- Closed theory querying / construction / modification
-------------------------------------------------------------------------------
-
--- querying
------------
-
--- | All lemmas.
-getLemmas :: ClosedTheory -> [Lemma IncrementalProof]
-getLemmas = theoryLemmas
-
--- | All diff lemmas.
-getDiffLemmas :: ClosedDiffTheory -> [DiffLemma IncrementalDiffProof]
-getDiffLemmas = diffTheoryDiffLemmas
-
--- | All side lemmas.
-getEitherLemmas :: ClosedDiffTheory -> [(Side, Lemma IncrementalProof)]
-getEitherLemmas = diffTheoryLemmas
-
--- | The variants of the intruder rules.
-getIntrVariants :: ClosedTheory -> [IntrRuleAC]
-getIntrVariants = intruderRules . L.get (crcRules . thyCache)
-
--- | The variants of the intruder rules.
-getIntrVariantsDiff :: Side -> ClosedDiffTheory -> [IntrRuleAC]
-getIntrVariantsDiff s
-  | s == LHS  = intruderRules . L.get (crcRules . diffThyCacheLeft)
-  | s == RHS  = intruderRules . L.get (crcRules . diffThyCacheRight)
-  | otherwise = error $ "The Side MUST always be LHS or RHS."
-
--- | All protocol rules modulo E.
-getProtoRuleEs :: ClosedTheory -> [ProtoRuleE]
--- we remove duplicates if they exist due to variant unfolding
-getProtoRuleEs = S.toList . S.fromList . map ((L.get oprRuleE) . openProtoRule) . theoryRules
-
--- | All protocol rules modulo E.
-getProtoRuleEsDiff :: Side -> ClosedDiffTheory -> [ProtoRuleE]
--- we remove duplicates if they exist due to variant unfolding
-getProtoRuleEsDiff s = S.toList . S.fromList . map ((L.get oprRuleE) . openProtoRule) . diffTheorySideRules s
-
--- | Get the proof context for a lemma of the closed theory.
-getProofContext :: Lemma a -> ClosedTheory -> ProofContext
-getProofContext l thy = ProofContext
-    ( L.get thySignature                       thy)
-    ( L.get (crcRules . thyCache)              thy)
-    ( L.get (crcInjectiveFactInsts . thyCache) thy)
-    kind
-    ( L.get (cases . thyCache)                 thy)
-    inductionHint
-    specifiedHeuristic
-    (toSystemTraceQuantifier $ L.get lTraceQuantifier l)
-    (L.get lName l)
-    ([ h | HideLemma h <- L.get lAttributes l])
-    False
-    (all isSubtermRule  $ filter isDestrRule $ intruderRules $ L.get (crcRules . thyCache) thy)
-    (any isConstantRule $ filter isDestrRule $ intruderRules $ L.get (crcRules . thyCache) thy)
-  where
-    kind    = lemmaSourceKind l
-    cases   = case kind of RawSource     -> crcRawSources
-                           RefinedSource -> crcRefinedSources
-    inductionHint
-      | any (`elem` [SourceLemma, InvariantLemma]) (L.get lAttributes l) = UseInduction
-      | otherwise                                                        = AvoidInduction
-
-    -- Heuristic specified for the lemma > globally specified heuristic > default heuristic
-    specifiedHeuristic = case lattr of
-        Just lh -> Just lh
-        Nothing  -> case L.get thyHeuristic thy of
-                    [] -> Nothing
-                    gh -> Just (Heuristic gh)
-      where
-        lattr = (headMay [Heuristic gr
-                    | LemmaHeuristic gr <- L.get lAttributes l])
-
--- | Get the proof context for a lemma of the closed theory.
-getProofContextDiff :: Side -> Lemma a -> ClosedDiffTheory -> ProofContext
-getProofContextDiff s l thy = case s of
-  LHS -> ProofContext
-            ( L.get diffThySignature                           thy)
-            ( L.get (crcRules . diffThyCacheLeft)              thy)
-            ( L.get (crcInjectiveFactInsts . diffThyCacheLeft) thy)
-            kind
-            ( L.get (cases . diffThyCacheLeft)                 thy)
-            inductionHint
-            specifiedHeuristic
-            (toSystemTraceQuantifier $ L.get lTraceQuantifier l)
-            (L.get lName l)
-            ([ h | HideLemma h <- L.get lAttributes l])
-            False
-            (all isSubtermRule  $ filter isDestrRule $ intruderRules $ L.get (crcRules . diffThyCacheLeft) thy)
-            (any isConstantRule $ filter isDestrRule $ intruderRules $ L.get (crcRules . diffThyCacheLeft) thy)
-  RHS -> ProofContext
-            ( L.get diffThySignature                    thy)
-            ( L.get (crcRules . diffThyCacheRight)           thy)
-            ( L.get (crcInjectiveFactInsts . diffThyCacheRight) thy)
-            kind
-            ( L.get (cases . diffThyCacheRight)              thy)
-            inductionHint
-            specifiedHeuristic
-            (toSystemTraceQuantifier $ L.get lTraceQuantifier l)
-            (L.get lName l)
-            ([ h | HideLemma h <- L.get lAttributes l])
-            False
-            (all isSubtermRule  $ filter isDestrRule $ intruderRules $ L.get (crcRules . diffThyCacheRight) thy)
-            (any isConstantRule $ filter isDestrRule $ intruderRules $ L.get (crcRules . diffThyCacheRight) thy)
-  where
-    kind    = lemmaSourceKind l
-    cases   = case kind of RawSource     -> crcRawSources
-                           RefinedSource -> crcRefinedSources
-    inductionHint
-      | any (`elem` [SourceLemma, InvariantLemma]) (L.get lAttributes l) = UseInduction
-      | otherwise                                                        = AvoidInduction
-    -- Heuristic specified for the lemma > globally specified heuristic > default heuristic
-    specifiedHeuristic = case lattr of
-        Just lh -> Just lh
-        Nothing  -> case L.get diffThyHeuristic thy of
-                    [] -> Nothing
-                    gh -> Just (Heuristic gh)
-      where
-        lattr = (headMay [Heuristic gr
-                    | LemmaHeuristic gr <- L.get lAttributes l])
-
--- | Get the proof context for a diff lemma of the closed theory.
-getDiffProofContext :: DiffLemma a -> ClosedDiffTheory -> DiffProofContext
-getDiffProofContext l thy = DiffProofContext (proofContext LHS) (proofContext RHS)
-    (map (L.get dprRule) $ diffTheoryDiffRules thy) (L.get (crConstruct . crcRules . diffThyDiffCacheLeft) thy)
-    (L.get (crDestruct . crcRules . diffThyDiffCacheLeft) thy)
-    ((LHS, restrictionsLeft):[(RHS, restrictionsRight)]) gatherReusableLemmas
-  where
-    items = L.get diffThyItems thy
-    restrictionsLeft  = do EitherRestrictionItem (LHS, rstr) <- items
-                           return $ formulaToGuarded_ $ L.get rstrFormula rstr
-    restrictionsRight = do EitherRestrictionItem (RHS, rstr) <- items
-                           return $ formulaToGuarded_ $ L.get rstrFormula rstr
-    gatherReusableLemmas = do
-        EitherLemmaItem (s, lem) <- items
-        guard $    lemmaSourceKind lem <= RefinedSource
-                && ReuseDiffLemma `elem` L.get lAttributes lem
-                && AllTraces == L.get lTraceQuantifier lem
-        return $ (s, formulaToGuarded_ $ L.get lFormula lem)
-    proofContext s   = case s of
-        LHS -> ProofContext
-            ( L.get diffThySignature                    thy)
-            ( L.get (crcRules . diffThyDiffCacheLeft)           thy)
-            ( L.get (crcInjectiveFactInsts . diffThyDiffCacheLeft) thy)
-            RefinedSource
-            ( L.get (crcRefinedSources . diffThyDiffCacheLeft)              thy)
-            AvoidInduction
-            specifiedHeuristic
-            ExistsNoTrace
-            ( L.get lDiffName l )
-            ([ h | HideLemma h <- L.get lDiffAttributes l])
-            True
-            (all isSubtermRule  $ filter isDestrRule $ intruderRules $ L.get (crcRules . diffThyCacheLeft) thy)
-            (any isConstantRule $ filter isDestrRule $ intruderRules $ L.get (crcRules . diffThyCacheLeft) thy)
-        RHS -> ProofContext
-            ( L.get diffThySignature                    thy)
-            ( L.get (crcRules . diffThyDiffCacheRight)           thy)
-            ( L.get (crcInjectiveFactInsts . diffThyDiffCacheRight) thy)
-            RefinedSource
-            ( L.get (crcRefinedSources . diffThyDiffCacheRight)              thy)
-            AvoidInduction
-            specifiedHeuristic
-            ExistsNoTrace
-            ( L.get lDiffName l )
-            ([ h | HideLemma h <- L.get lDiffAttributes l])
-            True
-            (all isSubtermRule  $ filter isDestrRule $ intruderRules $ L.get (crcRules . diffThyCacheRight) thy)
-            (any isConstantRule $ filter isDestrRule $ intruderRules $ L.get (crcRules . diffThyCacheRight) thy)
-
-    specifiedHeuristic = case lattr of
-        Just lh -> Just lh
-        Nothing  -> case L.get diffThyHeuristic thy of
-                    [] -> Nothing
-                    gh -> Just (Heuristic gh)
-      where
-        lattr = (headMay [Heuristic gr
-                    | LemmaHeuristic gr <- L.get lDiffAttributes l])
-
--- | The facts with injective instances in this theory
-getInjectiveFactInsts :: ClosedTheory -> S.Set FactTag
-getInjectiveFactInsts = L.get (crcInjectiveFactInsts . thyCache)
-
--- | The facts with injective instances in this theory
-getDiffInjectiveFactInsts :: Side -> Bool -> ClosedDiffTheory -> S.Set FactTag
-getDiffInjectiveFactInsts s isdiff = case (s, isdiff) of
-           (LHS, False) -> L.get (crcInjectiveFactInsts . diffThyCacheLeft)
-           (RHS, False) -> L.get (crcInjectiveFactInsts . diffThyCacheRight)
-           (LHS, True)  -> L.get (crcInjectiveFactInsts . diffThyDiffCacheLeft)
-           (RHS, True)  -> L.get (crcInjectiveFactInsts . diffThyDiffCacheRight)
-
--- | The classified set of rules modulo AC in this theory.
-getClassifiedRules :: ClosedTheory -> ClassifiedRules
-getClassifiedRules = L.get (crcRules . thyCache)
-
--- | The classified set of rules modulo AC in this theory.
-getDiffClassifiedRules :: Side -> Bool -> ClosedDiffTheory -> ClassifiedRules
-getDiffClassifiedRules s isdiff = case (s, isdiff) of
-           (LHS, False) -> L.get (crcRules . diffThyCacheLeft)
-           (RHS, False) -> L.get (crcRules . diffThyCacheRight)
-           (LHS, True)  -> L.get (crcRules . diffThyDiffCacheLeft)
-           (RHS, True)  -> L.get (crcRules . diffThyDiffCacheRight)
-
--- | The precomputed case distinctions.
-getSource :: SourceKind -> ClosedTheory -> [Source]
-getSource RawSource     = L.get (crcRawSources . thyCache)
-getSource RefinedSource = L.get (crcRefinedSources .   thyCache)
-
--- | The precomputed case distinctions.
-getDiffSource :: Side -> Bool -> SourceKind -> ClosedDiffTheory -> [Source]
-getDiffSource LHS False RawSource     = L.get (crcRawSources .     diffThyCacheLeft)
-getDiffSource RHS False RawSource     = L.get (crcRawSources .     diffThyCacheRight)
-getDiffSource LHS False RefinedSource = L.get (crcRefinedSources . diffThyCacheLeft)
-getDiffSource RHS False RefinedSource = L.get (crcRefinedSources . diffThyCacheRight)
-getDiffSource LHS True  RawSource     = L.get (crcRawSources .     diffThyDiffCacheLeft)
-getDiffSource RHS True  RawSource     = L.get (crcRawSources .     diffThyDiffCacheRight)
-getDiffSource LHS True  RefinedSource = L.get (crcRefinedSources . diffThyDiffCacheLeft)
-getDiffSource RHS True  RefinedSource = L.get (crcRefinedSources . diffThyDiffCacheRight)
-
--- construction
----------------
-
--- | Close a protocol rule; i.e., compute AC variant and source assertion
--- soundness sequent, if required.
-closeEitherProtoRule :: MaudeHandle -> (Side, OpenProtoRule) -> (Side, [ClosedProtoRule])
-closeEitherProtoRule hnd (s, ruE) = (s, closeProtoRule hnd ruE)
-
--- -- | Convert a lemma to the corresponding guarded formula.
--- lemmaToGuarded :: Lemma p -> Maybe LNGuarded
--- lemmaToGuarded lem =
-
--- | Close a theory by closing its associated rule set and checking the proof
--- skeletons and caching AC variants as well as precomputed case distinctions.
---
--- This function initializes the relation to the Maude process with the
--- correct signature. This is the right place to do that because in a closed
--- theory the signature may not change any longer.
-closeTheory :: FilePath         -- ^ Path to the Maude executable.
-            -> OpenTranslatedTheory
-            -> Bool             -- ^ Try to auto-generate sources lemmas
-            -> IO ClosedTheory
-closeTheory maudePath thy0 autosources = do
-    sig <- toSignatureWithMaude maudePath $ L.get thySignature thy0
-    return $ closeTheoryWithMaude sig thy0 autosources
-
--- | Close a theory by closing its associated rule set and checking the proof
--- skeletons and caching AC variants as well as precomputed case distinctions.
---
--- This function initializes the relation to the Maude process with the
--- correct signature. This is the right place to do that because in a closed
--- theory the signature may not change any longer.
-closeDiffTheory :: FilePath         -- ^ Path to the Maude executable.
-            -> OpenDiffTheory
-            -> Bool
-            -> IO ClosedDiffTheory
-closeDiffTheory maudePath thy0 autoSources = do
-    sig <- toSignatureWithMaude maudePath $ L.get diffThySignature thy0
-    return $ closeDiffTheoryWithMaude sig thy0 autoSources
-
--- | Close a diff theory given a maude signature. This signature must be valid for
--- the given theory.
-closeDiffTheoryWithMaude :: SignatureWithMaude -> OpenDiffTheory -> Bool -> ClosedDiffTheory
-closeDiffTheoryWithMaude sig thy0 autoSources =
-  if autoSources && (containsPartialDeconstructions (cacheLeft items) || containsPartialDeconstructions (cacheRight items))
-    then
-      proveDiffTheory (const True) (const True) checkProof checkDiffProof
-        (DiffTheory (L.get diffThyName thy0) h sig (cacheLeft items') (cacheRight items') (diffCacheLeft items') (diffCacheRight items') items')
-    else
-      proveDiffTheory (const True) (const True) checkProof checkDiffProof
-        (DiffTheory (L.get diffThyName thy0) h sig (cacheLeft items) (cacheRight items) (diffCacheLeft items) (diffCacheRight items) items)
-  where
-    h              = L.get diffThyHeuristic thy0
-    diffCacheLeft  its = closeRuleCache restrictionsLeft  (typAsms its) sig (leftClosedRules its)  (L.get diffThyDiffCacheLeft  thy0) True
-    diffCacheRight its = closeRuleCache restrictionsRight (typAsms its) sig (rightClosedRules its) (L.get diffThyDiffCacheRight thy0) True
-    cacheLeft  its = closeRuleCache restrictionsLeft  (typAsms its) sig (leftClosedRules its)  (L.get diffThyCacheLeft  thy0) False
-    cacheRight its = closeRuleCache restrictionsRight (typAsms its) sig (rightClosedRules its) (L.get diffThyCacheRight thy0) False
-
-    checkProof = checkAndExtendProver (sorryProver Nothing)
-    checkDiffProof = checkAndExtendDiffProver (sorryDiffProver Nothing)
-    diffRules  = diffTheoryDiffRules thy0
-    leftOpenRules  = map (addProtoRuleLabel . getLeftProtoRule)  diffRules
-    rightOpenRules = map (addProtoRuleLabel . getRightProtoRule) diffRules
-
-    -- Maude / Signature handle
-    hnd = L.get sigmMaudeHandle sig
-
-    theoryItems = L.get diffThyItems thy0 ++ map (\x -> EitherRuleItem (LHS, x)) leftOpenRules ++ map (\x -> EitherRuleItem (RHS, x)) rightOpenRules
-    -- Close all theory items: in parallel (especially useful for variants)
-    --
-    -- NOTE that 'rdeepseq' is OK here, as the proof has not yet been checked
-    -- and therefore no constraint systems will be unnecessarily cached.
-    (items, _solveRel, _breakers) = (`runReader` hnd) $ addSolvingLoopBreakers $ unfoldClosedRules
-       ((closeDiffTheoryItem <$> theoryItems) `using` parList rdeepseq)
-
-    closeDiffTheoryItem :: DiffTheoryItem DiffProtoRule OpenProtoRule DiffProofSkeleton ProofSkeleton -> DiffTheoryItem DiffProtoRule [ClosedProtoRule] IncrementalDiffProof IncrementalProof
-    closeDiffTheoryItem = foldDiffTheoryItem
-      DiffRuleItem
-      (EitherRuleItem . closeEitherProtoRule hnd)
-      (DiffLemmaItem . fmap skeletonToIncrementalDiffProof)
-      (\(s, l) -> EitherLemmaItem (s, fmap skeletonToIncrementalProof l))
-      EitherRestrictionItem
-      DiffTextItem
-
-    unfoldClosedRules :: [DiffTheoryItem DiffProtoRule [ClosedProtoRule] IncrementalDiffProof IncrementalProof] -> [DiffTheoryItem DiffProtoRule ClosedProtoRule IncrementalDiffProof IncrementalProof]
-    unfoldClosedRules    (EitherRuleItem (s,r):is) = map (\x -> EitherRuleItem (s,x)) r ++ unfoldClosedRules is
-    unfoldClosedRules          (DiffRuleItem i:is) = DiffRuleItem i:unfoldClosedRules is
-    unfoldClosedRules         (DiffLemmaItem i:is) = DiffLemmaItem i:unfoldClosedRules is
-    unfoldClosedRules       (EitherLemmaItem i:is) = EitherLemmaItem i:unfoldClosedRules is
-    unfoldClosedRules (EitherRestrictionItem i:is) = EitherRestrictionItem i:unfoldClosedRules is
-    unfoldClosedRules          (DiffTextItem i:is) = DiffTextItem i:unfoldClosedRules is
-    unfoldClosedRules                           [] = []
-
-    -- Name of the auto-generated lemma
-    lemmaName = "AUTO_typing"
-
-    itemsModAC = unfoldRules items
-
-    unfoldRules (EitherRuleItem (s,r):is) = map (\x -> EitherRuleItem (s,x)) (unfoldRuleVariants r) ++ unfoldRules is
-    unfoldRules                    (i:is) = i:unfoldRules is
-    unfoldRules                        [] = []
-
-    items' = addAutoSourcesLemmaDiff hnd lemmaName (cacheLeft itemsModAC) (cacheRight itemsModAC) itemsModAC
-
-    -- extract source restrictions and lemmas
-    restrictionsLeft  = do EitherRestrictionItem (LHS, rstr) <- items
-                           return $ formulaToGuarded_ $ L.get rstrFormula rstr
-    restrictionsRight = do EitherRestrictionItem (RHS, rstr) <- items
-                           return $ formulaToGuarded_ $ L.get rstrFormula rstr
-    typAsms its = do EitherLemmaItem (_, lem) <- its
-                     guard (isSourceLemma lem)
-                     return $ formulaToGuarded_ $ L.get lFormula lem
-
-    -- extract protocol rules
-    leftClosedRules  :: [DiffTheoryItem DiffProtoRule ClosedProtoRule IncrementalDiffProof s] -> [ClosedProtoRule]
-    leftClosedRules its = leftTheoryRules  (DiffTheory errClose errClose errClose errClose errClose errClose errClose its)
-    rightClosedRules :: [DiffTheoryItem DiffProtoRule ClosedProtoRule IncrementalDiffProof s] -> [ClosedProtoRule]
-    rightClosedRules its = rightTheoryRules (DiffTheory errClose errClose errClose errClose errClose errClose errClose its)
-    errClose  = error "closeDiffTheory"
-
-    addSolvingLoopBreakers = useAutoLoopBreakersAC
-        (liftToItem $ enumPrems . L.get cprRuleAC)
-        (liftToItem $ enumConcs . L.get cprRuleAC)
-        (liftToItem $ getDisj . L.get (pracVariants . rInfo . cprRuleAC))
-        addBreakers
-      where
-        liftToItem f (EitherRuleItem (_, ru)) = f ru
-        liftToItem _ _                        = []
-
-        addBreakers bs (EitherRuleItem (s, ru)) =
-            EitherRuleItem (s, L.set (pracLoopBreakers . rInfo . cprRuleAC) bs ru)
-        addBreakers _  item              = item
-
-
-
--- | Close a theory given a maude signature. This signature must be valid for
--- the given theory.
-closeTheoryWithMaude :: SignatureWithMaude -> OpenTranslatedTheory -> Bool -> ClosedTheory
-closeTheoryWithMaude sig thy0 autoSources =
-  if autoSources && containsPartialDeconstructions (cache items)
-    then
-        proveTheory (const True) checkProof
-      $ Theory (L.get thyName thy0) h sig (cache items') items' (L.get thyOptions thy0)
-    else
-        proveTheory (const True) checkProof
-      $ Theory (L.get thyName thy0) h sig (cache items) items (L.get thyOptions thy0)
-  where
-    h          = L.get thyHeuristic thy0
-    cache its  = closeRuleCache restrictions (typAsms its) sig (rules its) (L.get thyCache thy0) False
-    checkProof = checkAndExtendProver (sorryProver Nothing)
-
-    -- Maude / Signature handle
-    hnd = L.get sigmMaudeHandle sig
-
-    -- Close all theory items: in parallel (especially useful for variants)
-    --
-    -- NOTE that 'rdeepseq' is OK here, as the proof has not yet been checked
-    -- and therefore no constraint systems will be unnecessarily cached.
-    (items, _solveRel, _breakers) = (`runReader` hnd) $ addSolvingLoopBreakers $ unfoldClosedRules
-       ((closeTheoryItem <$> L.get thyItems thy0) `using` parList rdeepseq)
-    closeTheoryItem = foldTheoryItem
-       (RuleItem . closeProtoRule hnd)
-       RestrictionItem
-       (LemmaItem . fmap skeletonToIncrementalProof)
-       TextItem
-       PredicateItem
-       TranslationItem
-
-    unfoldClosedRules :: [TheoryItem [ClosedProtoRule] IncrementalProof s] -> [TheoryItem ClosedProtoRule IncrementalProof s]
-    unfoldClosedRules        (RuleItem r:is) = map RuleItem r ++ unfoldClosedRules is
-    unfoldClosedRules (RestrictionItem i:is) = RestrictionItem i:unfoldClosedRules is
-    unfoldClosedRules       (LemmaItem i:is) = LemmaItem i:unfoldClosedRules is
-    unfoldClosedRules        (TextItem i:is) = TextItem i:unfoldClosedRules is
-    unfoldClosedRules   (PredicateItem i:is) = PredicateItem i:unfoldClosedRules is
-    unfoldClosedRules       (TranslationItem i:is) = TranslationItem i:unfoldClosedRules is
-    unfoldClosedRules                     [] = []
-
-    -- Name of the auto-generated lemma
-    lemmaName = "AUTO_typing"
-
-    itemsModAC = unfoldRules items
-
-    unfoldRules (RuleItem r:is) = map RuleItem (unfoldRuleVariants r) ++ unfoldRules is
-    unfoldRules          (i:is) = i:unfoldRules is
-    unfoldRules              [] = []
-
-    items' = addAutoSourcesLemma hnd lemmaName (cache itemsModAC) itemsModAC
-
-    -- extract source restrictions and lemmas
-    restrictions = do RestrictionItem rstr <- items
-                      return $ formulaToGuarded_ $ L.get rstrFormula rstr
-    typAsms its  = do LemmaItem lem <- its
-                      guard (isSourceLemma lem)
-                      return $ formulaToGuarded_ $ L.get lFormula lem
-
-    -- extract protocol rules
-    rules :: [TheoryItem ClosedProtoRule IncrementalProof s] -> [ClosedProtoRule]
-    rules its = theoryRules (Theory errClose errClose errClose errClose its errClose)
-    errClose = error "closeTheory"
-
-    addSolvingLoopBreakers = useAutoLoopBreakersAC
-        (liftToItem $ enumPrems . L.get cprRuleAC)
-        (liftToItem $ enumConcs . L.get cprRuleAC)
-        (liftToItem $ getDisj . L.get (pracVariants . rInfo . cprRuleAC))
-        addBreakers
-      where
-        liftToItem f (RuleItem ru) = f ru
-        liftToItem _ _             = []
-
-        addBreakers bs (RuleItem ru) =
-            RuleItem (L.set (pracLoopBreakers . rInfo . cprRuleAC) bs ru)
-        addBreakers _  item = item
-
-
-
--- Partial evaluation / abstract interpretation
------------------------------------------------
-
--- | Apply partial evaluation.
-applyPartialEvaluation :: EvaluationStyle -> Bool -> ClosedTheory -> ClosedTheory
-applyPartialEvaluation evalStyle autosources thy0 =
-    closeTheoryWithMaude sig
-      (removeTranslationItems (L.modify thyItems replaceProtoRules (openTheory thy0)))
-      autosources
-  where
-    sig          = L.get thySignature thy0
-    ruEs         = getProtoRuleEs thy0
-    (st', ruEs') = (`runReader` L.get sigmMaudeHandle sig) $
-                   partialEvaluation evalStyle ruEs
-
-    replaceProtoRules [] = []
-    replaceProtoRules (item:items)
-      | isRuleItem item  =
-          [ TextItem ("text", render ppAbsState)
-       -- Here we loose imported variants!
-          ] ++ map (\x -> RuleItem (OpenProtoRule x [])) ruEs' ++ filter (not . isRuleItem) items
-      | otherwise        = item : replaceProtoRules items
-
-    ppAbsState =
-      (text $ " the abstract state after partial evaluation"
-              ++ " contains " ++ show (S.size st') ++ " facts:") $--$
-      (numbered' $ map prettyLNFact $ S.toList st') $--$
-      (text $ "This abstract state results in " ++ show (length ruEs') ++
-              " refined multiset rewriting rules.\n" ++
-              "Note that the original number of multiset rewriting rules was "
-              ++ show (length ruEs) ++ ".\n\n")
-
--- | Apply partial evaluation.
-applyPartialEvaluationDiff :: EvaluationStyle -> Bool -> ClosedDiffTheory -> ClosedDiffTheory
-applyPartialEvaluationDiff evalStyle autoSources thy0 =
-    closeDiffTheoryWithMaude sig
-      (L.modify diffThyItems replaceProtoRules (openDiffTheory thy0)) autoSources
-  where
-    sig            = L.get diffThySignature thy0
-    ruEs s         = getProtoRuleEsDiff s thy0
-    (stL', ruEsL') = (`runReader` L.get sigmMaudeHandle sig) $
-                     partialEvaluation evalStyle (ruEs LHS)
-    (stR', ruEsR') = (`runReader` L.get sigmMaudeHandle sig) $
-                     partialEvaluation evalStyle (ruEs RHS)
-
-    replaceProtoRules [] = []
-    replaceProtoRules (item:items)
-      | isEitherRuleItem item  =
-          [ DiffTextItem ("text", render ppAbsState)
-       -- Here we loose imported variants!
-          ] ++ map (\x -> EitherRuleItem (LHS, (OpenProtoRule x []))) ruEsL' ++ map (\x -> EitherRuleItem (RHS, (OpenProtoRule x []))) ruEsR' ++ filter (not . isEitherRuleItem) items
-      | otherwise        = item : replaceProtoRules items
-
-    isEitherRuleItem (EitherRuleItem _) = True
-    isEitherRuleItem _                  = False
-
-    ppAbsState =
-      (text $ " the abstract state after partial evaluation"
-              ++ " contains " ++ show (S.size stL') ++ " left facts:") $--$
-      (numbered' $ map prettyLNFact $ S.toList stL') $--$
-      (text $ "This abstract state results in " ++ show (length ruEsL') ++
-              " left refined multiset rewriting rules.\n" ++
-              "Note that the original number of multiset rewriting rules was "
-              ++ show (length (ruEs LHS)) ++ ".\n\n") $--$
-      (text $ " the abstract state after partial evaluation"
-              ++ " contains " ++ show (S.size stR') ++ " right facts:") $--$
-      (numbered' $ map prettyLNFact $ S.toList stR') $--$
-      (text $ "This abstract state results in " ++ show (length ruEsR') ++
-              " right refined multiset rewriting rules.\n" ++
-              "Note that the original number of multiset rewriting rules was "
-              ++ show (length (ruEs RHS)) ++ ".\n\n")
-
-
--- Applying provers
--------------------
-
--- | Prove both the assertion soundness as well as all lemmas of the theory. If
--- the prover fails on a lemma, then its proof remains unchanged.
-proveTheory :: (Lemma IncrementalProof -> Bool)   -- ^ Lemma selector.
-            -> Prover
-            -> ClosedTheory
-            -> ClosedTheory
-proveTheory selector prover thy =
-    modify thyItems ((`MS.evalState` []) . mapM prove) thy
-  where
-    prove item = case item of
-      LemmaItem l0 -> do l <- MS.gets (LemmaItem . proveLemma l0)
-                         MS.modify (l :)
-                         return l
-      _            -> do return item
-
-    proveLemma lem preItems
-      | selector lem = modify lProof add lem
-      | otherwise    = lem
-      where
-        ctxt    = getProofContext lem thy
-        sys     = mkSystem ctxt (theoryRestrictions thy) preItems $ L.get lFormula lem
-        add prf = fromMaybe prf $ runProver prover ctxt 0 sys prf
-
--- | Prove both the assertion soundness as well as all lemmas of the theory. If
--- the prover fails on a lemma, then its proof remains unchanged.
-proveDiffTheory :: (Lemma IncrementalProof -> Bool)       -- ^ Lemma selector.
-            -> (DiffLemma IncrementalDiffProof -> Bool)   -- ^ DiffLemma selector.
-            -> Prover
-            -> DiffProver
-            -> ClosedDiffTheory
-            -> ClosedDiffTheory
-proveDiffTheory selector diffselector prover diffprover thy =
-    modify diffThyItems ((`MS.evalState` []) . mapM prove) thy
-  where
-    prove item = case item of
-      EitherLemmaItem (s, l0) -> do l <- MS.gets (\x -> EitherLemmaItem (s, (proveLemma s l0 x)))
-                                    MS.modify (l :)
-                                    return l
-      DiffLemmaItem l0        -> do l' <- MS.gets (\x -> DiffLemmaItem (proveDiffLemma l0 x))
-                                    MS.modify (l' :)
-                                    return l'
-      _                       -> do return item
-
-    proveLemma s lem preItems
-      | selector lem = modify lProof add lem
-      | otherwise    = lem
-      where
-        ctxt    = getProofContextDiff s lem thy
-        sys     = mkSystemDiff s ctxt (diffTheoryRestrictions thy) preItems $ L.get lFormula lem
-        add prf = fromMaybe prf $ runProver prover ctxt 0 sys prf
-
-    proveDiffLemma lem preItems
-      | diffselector lem = modify lDiffProof add lem
-      | otherwise        = lem
-      where
-        ctxt    = getDiffProofContext lem thy
-        sys     = mkDiffSystem ctxt (diffTheoryRestrictions thy) preItems
-        add prf = fromMaybe prf $ runDiffProver diffprover ctxt 0 sys prf
-
--- | Construct a constraint system for verifying the given formula.
-mkSystem :: ProofContext -> [Restriction] -> [TheoryItem r p s]
-         -> LNFormula -> System
-mkSystem ctxt restrictions previousItems =
-    -- Note that it is OK to add reusable lemmas directly to the system, as
-    -- they do not change the considered set of traces. This is the key
-    -- difference between lemmas and restrictions.
-    addLemmas
-  . formulaToSystem (map (formulaToGuarded_ . L.get rstrFormula) restrictions)
-                    (L.get pcSourceKind ctxt)
-                    (L.get pcTraceQuantifier ctxt) False
-  where
-    addLemmas sys =
-        insertLemmas (gatherReusableLemmas $ L.get sSourceKind sys) sys
-
-    gatherReusableLemmas kind = do
-        LemmaItem lem <- previousItems
-        guard $    lemmaSourceKind lem <= kind
-                && ReuseLemma `elem` L.get lAttributes lem
-                && AllTraces == L.get lTraceQuantifier lem
-                && (L.get lName lem) `notElem` (L.get pcHiddenLemmas ctxt)
-                && "ALL" `notElem` (L.get pcHiddenLemmas ctxt)
-        return $ formulaToGuarded_ $ L.get lFormula lem
-
--- | Construct a constraint system for verifying the given formula.
-mkSystemDiff :: Side -> ProofContext -> [(Side, Restriction)] -> [DiffTheoryItem r r2 p p2]
-         -> LNFormula -> System
-mkSystemDiff s ctxt restrictions previousItems =
-    -- Note that it is OK to add reusable lemmas directly to the system, as
-    -- they do not change the considered set of traces. This is the key
-    -- difference between lemmas and restrictions.
-    addLemmas
-  . formulaToSystem (map (formulaToGuarded_ . L.get rstrFormula) restrictions')
-                    (L.get pcSourceKind ctxt)
-                    (L.get pcTraceQuantifier ctxt) False
-  where
-    restrictions' = foldr (\(s', a) l -> if s == s' then l ++ [a] else l) [] restrictions
-    addLemmas sys =
-        insertLemmas (gatherReusableLemmas $ L.get sSourceKind sys) sys
-
-    gatherReusableLemmas kind = do
-        EitherLemmaItem (s'', lem) <- previousItems
-        guard $    lemmaSourceKind lem <= kind && s==s''
-                && ReuseLemma `elem` L.get lAttributes lem
-                && AllTraces == L.get lTraceQuantifier lem
-        return $ formulaToGuarded_ $ L.get lFormula lem
-
--- | Construct a diff constraint system.
-mkDiffSystem :: DiffProofContext -> [(Side, Restriction)] -> [DiffTheoryItem r r2 p p2]
-        -> DiffSystem
-mkDiffSystem _ _ _ = emptyDiffSystem
-
-------------------------------------------------------------------------------
--- References to lemmas
-------------------------------------------------------------------------------
-
--- | Lemmas are referenced by their name.
-type LemmaRef = String
-
--- | Resolve a path in a theory.
-lookupLemmaProof :: LemmaRef -> ClosedTheory -> Maybe IncrementalProof
-lookupLemmaProof name thy = L.get lProof <$> lookupLemma name thy
-
-
--- | Resolve a path in a diff theory.
-lookupLemmaProofDiff :: Side -> LemmaRef -> ClosedDiffTheory -> Maybe IncrementalProof
-lookupLemmaProofDiff s name thy = L.get lProof <$> lookupLemmaDiff s name thy
-
-
--- | Resolve a path in a diff theory.
-lookupDiffLemmaProof :: LemmaRef -> ClosedDiffTheory -> Maybe IncrementalDiffProof
-lookupDiffLemmaProof name thy = L.get lDiffProof <$> lookupDiffLemma name thy
-
-
--- | Modify the proof at the given lemma ref, if there is one. Fails if the
--- path is not present or if the prover fails.
-modifyLemmaProof :: Prover -> LemmaRef -> ClosedTheory -> Maybe ClosedTheory
-modifyLemmaProof prover name thy =
-    modA thyItems changeItems thy
-  where
-    findLemma (LemmaItem lem) = name == L.get lName lem
-    findLemma _               = False
-
-    change preItems (LemmaItem lem) = do
-         let ctxt = getProofContext lem thy
-             sys  = mkSystem ctxt (theoryRestrictions thy) preItems $ L.get lFormula lem
-         lem' <- modA lProof (runProver prover ctxt 0 sys) lem
-         return $ LemmaItem lem'
-    change _ _ = error "LemmaProof: change: impossible"
-
-    changeItems items = case break findLemma items of
-        (pre, i:post) -> do
-             i' <- change pre i
-             return $ pre ++ i':post
-        (_, []) -> Nothing
-
-
--- | Modify the proof at the given lemma ref, if there is one. Fails if the
--- path is not present or if the prover fails.
-modifyLemmaProofDiff :: Side -> Prover -> LemmaRef -> ClosedDiffTheory -> Maybe ClosedDiffTheory
-modifyLemmaProofDiff s prover name thy =
-    modA diffThyItems (changeItems s) thy
-  where
-    findLemma s'' (EitherLemmaItem (s''', lem)) = (name == L.get lName lem) && (s''' == s'')
-    findLemma _ _                               = False
-
-    change s'' preItems (EitherLemmaItem (s''', lem)) = if s''==s'''
-        then
-          do
-            let ctxt = getProofContextDiff s'' lem thy
-                sys  = mkSystemDiff s'' ctxt (diffTheoryRestrictions thy) preItems $ L.get lFormula lem
-            lem' <- modA lProof (runProver prover ctxt 0 sys) lem
-            return $ EitherLemmaItem (s''', lem')
-        else
-          error "LemmaProof: change: impossible"
-    change _ _ _ = error "LemmaProof: change: impossible"
-
-    changeItems s' items = case break (findLemma s') items of
-        (pre, i:post) -> do
-             i' <- change s' pre i
-             return $ pre ++ i':post
-        (_, []) -> Nothing
-
-
--- | Modify the proof at the given diff lemma ref, if there is one. Fails if the
--- path is not present or if the prover fails.
-modifyDiffLemmaProof :: DiffProver -> LemmaRef -> ClosedDiffTheory -> Maybe ClosedDiffTheory
-modifyDiffLemmaProof prover name thy = -- error $ show $ -- name ++ show thy
-     modA diffThyItems changeItems thy
-  where
-    findLemma (DiffLemmaItem lem) = (name == L.get lDiffName lem)
-    findLemma  _                  = False
-
-    change preItems (DiffLemmaItem lem) =
-          do
-            -- I don't get why we need this here, but anyway the empty system does not seem to be a problem.
-            let ctxt = getDiffProofContext lem thy
-                sys  = mkDiffSystem ctxt (diffTheoryRestrictions thy) preItems
-            lem' <- modA lDiffProof (runDiffProver prover ctxt 0 sys) lem
-            return $ DiffLemmaItem lem'
-    change _ _ = error "DiffLemmaProof: change: impossible"
-
-    changeItems items = case break findLemma items of
-        (pre, i:post) -> do
-             i' <- change pre i
-             return $ pre ++ i':post
-        (_, []) -> Nothing
-
-
-------------------------------------------------------------------------------
--- Pretty printing
-------------------------------------------------------------------------------
-
--- | Pretty print a side for parameters
-prettySide :: HighlightDocument d => Side -> d
-prettySide LHS = text "[left]"
-prettySide RHS = text "[right]"
-
--- | Pretty print a formal comment
-prettyFormalComment :: HighlightDocument d => String -> String -> d
-prettyFormalComment "" body = multiComment_ [body]
-prettyFormalComment header body = text $ header ++ "{*" ++ body ++ "*}"
-
--- | Pretty print a theory.
-prettyTheoryWithSapic :: HighlightDocument d
-             => (sig -> d) -> (c -> d) -> (r -> d) -> (p -> d) -> (TranslationElement -> d)
-             -> Theory sig c r p TranslationElement -> d
-prettyTheoryWithSapic ppSig ppCache ppRule ppPrf ppSap thy = vsep $
-    [ kwTheoryHeader $ text $ L.get thyName thy
-    , lineComment_ "Function signature and definition of the equational theory E"
-    , ppSig $ L.get thySignature thy
-    , if thyH == [] then text "" else text "heuristic: " <> text (prettyGoalRankings thyH)
-    , ppCache $ L.get thyCache thy
-    ] ++
-    parMap rdeepseq ppItem (L.get thyItems thy) ++
-    [ kwEnd ]
-  where
-    ppItem = foldTheoryItem
-        ppRule prettyRestriction (prettyLemma ppPrf) (uncurry prettyFormalComment) prettyPredicate ppSap
-    thyH = L.get thyHeuristic thy
-
---Pretty print a theory
-prettyTheory :: HighlightDocument d
-             => (sig -> d) -> (c -> d) -> (r -> d) -> (p -> d) -> (() -> d)
-             -> Theory sig c r p () -> d
-prettyTheory ppSig ppCache ppRule ppPrf ppSap thy = vsep $
-    [ kwTheoryHeader $ text $ L.get thyName thy
-    , lineComment_ "Function signature and definition of the equational theory E"
-    , ppSig $ L.get thySignature thy
-    , if thyH == [] then text "" else text "heuristic: " <> text (prettyGoalRankings thyH)
-    , ppCache $ L.get thyCache thy
-    ] ++
-    parMap rdeepseq ppItem (L.get thyItems thy) ++
-    [ kwEnd ]
-  where
-    ppItem = foldTheoryItem
-        ppRule prettyRestriction (prettyLemma ppPrf) (uncurry prettyFormalComment) prettyPredicate ppSap
-    thyH = L.get thyHeuristic thy
-
-emptyString :: HighlightDocument d => () -> d
-emptyString _ = text ("")
-
-prettyTranslationElement :: HighlightDocument d => TranslationElement -> d
-prettyTranslationElement _ = text ("TODO prettyPrint TranslationItems")
-
-prettyPredicate :: HighlightDocument d => Predicate -> d
-prettyPredicate p = kwPredicate <> colon <-> text (factstr ++ "<=>" ++ formulastr)
-    where
-        factstr = render $ prettyFact prettyLVar $ L.get pFact p
-        formulastr = render $ prettyLNFormula $ L.get pFormula p
-
-prettyProcess :: HighlightDocument d => Process -> d
-prettyProcess p = text (prettySapic p)
-
-prettyProcessDef :: HighlightDocument d => ProcessDef -> d
-prettyProcessDef pDef = text ("let " ++ (L.get pName pDef) ++ " = " ++ (prettySapic (L.get pBody pDef)))
-
-prettyAccLemmaName :: HighlightDocument d => AccLemma -> d
-prettyAccLemmaName l = case L.get aAttributes l of
-      [] -> text (L.get aName l)
-      as -> text (L.get aName l) <->
-            (brackets $ fsep $ punctuate comma $ map prettyLemmaAttribute as)
-  where
-    prettyLemmaAttribute SourceLemma        = text "sources"
-    prettyLemmaAttribute ReuseLemma         = text "reuse"
-    prettyLemmaAttribute InvariantLemma     = text "use_induction"
-    prettyLemmaAttribute (HideLemma s)      = text ("hide_lemma=" ++ s)
-    prettyLemmaAttribute (LemmaHeuristic h) = text ("heuristic=" ++ (prettyGoalRankings h))
-    prettyLemmaAttribute LHSLemma           = text "left"
-    prettyLemmaAttribute RHSLemma           = text "right"
-
-prettyAccLemma :: HighlightDocument d => AccLemma -> d
-prettyAccLemma alem =
-    kwLemma <-> prettyAccLemmaName alem <> colon $-$
-    (nest 2 $
-      sep [  doubleQuotes $ prettySyntacticLNFormula $ L.get aFormula alem
-          ]
-    )
-
-
--- | Pretty print a diff theory.
-prettyDiffTheory :: HighlightDocument d
-                 => (sig -> d) -> (c -> d) -> ((Side, r2) -> d) -> (p -> d) -> (p2 -> d)
-                 -> DiffTheory sig c DiffProtoRule r2 p p2 -> d
-prettyDiffTheory ppSig ppCache ppRule ppDiffPrf ppPrf thy = vsep $
-    [ kwTheoryHeader $ text $ L.get diffThyName thy
-    , lineComment_ "Function signature and definition of the equational theory E"
-    , ppSig $ L.get diffThySignature thy
-    , if thyH == [] then text "" else text "heuristic: " <> text (prettyGoalRankings thyH)
-    , ppCache $ L.get diffThyCacheLeft thy
-    , ppCache $ L.get diffThyCacheRight thy
-    , ppCache $ L.get diffThyDiffCacheLeft thy
-    , ppCache $ L.get diffThyDiffCacheRight thy
-    ] ++
-    parMap rdeepseq ppItem (L.get diffThyItems thy) ++
-    [ kwEnd ]
-  where
-    ppItem = foldDiffTheoryItem
-        prettyDiffRule ppRule (prettyDiffLemma ppDiffPrf) (prettyEitherLemma ppPrf) prettyEitherRestriction (uncurry prettyFormalComment)
-    thyH = L.get diffThyHeuristic thy
-
--- | Pretty print the lemma name together with its attributes.
-prettyLemmaName :: HighlightDocument d => Lemma p -> d
-prettyLemmaName l = case L.get lAttributes l of
-      [] -> text (L.get lName l)
-      as -> text (L.get lName l) <->
-            (brackets $ fsep $ punctuate comma $ map prettyLemmaAttribute as)
-  where
-    prettyLemmaAttribute SourceLemma        = text "sources"
-    prettyLemmaAttribute ReuseLemma         = text "reuse"
-    prettyLemmaAttribute ReuseDiffLemma     = text "diff_reuse"
-    prettyLemmaAttribute InvariantLemma     = text "use_induction"
-    prettyLemmaAttribute (HideLemma s)      = text ("hide_lemma=" ++ s)
-    prettyLemmaAttribute (LemmaHeuristic h) = text ("heuristic=" ++ (prettyGoalRankings h))
-    prettyLemmaAttribute LHSLemma           = text "left"
-    prettyLemmaAttribute RHSLemma           = text "right"
---     prettyLemmaAttribute BothLemma      = text "both"
-
-
--- | Pretty print the diff lemma name
-prettyDiffLemmaName :: HighlightDocument d => DiffLemma p -> d
-prettyDiffLemmaName l = text ((L.get lDiffName l))
-
-
--- | Pretty print a restriction.
-prettyRestriction :: HighlightDocument d => Restriction -> d
-prettyRestriction rstr =
-    kwRestriction <-> text (L.get rstrName rstr) <> colon $-$
-    (nest 2 $ doubleQuotes $ prettyLNFormula $ L.get rstrFormula rstr) $-$
-    (nest 2 $ if safety then lineComment_ "safety formula" else emptyDoc)
-  where
-    safety = isSafetyFormula $ formulaToGuarded_ $ L.get rstrFormula rstr
-
--- | Pretty print an either restriction.
-prettyEitherRestriction :: HighlightDocument d => (Side, Restriction) -> d
-prettyEitherRestriction (s, rstr) =
-    kwRestriction <-> text (L.get rstrName rstr) <-> prettySide s <> colon $-$
-    (nest 2 $ doubleQuotes $ prettyLNFormula $ L.get rstrFormula rstr) $-$
-    (nest 2 $ if safety then lineComment_ "safety formula" else emptyDoc)
-  where
-    safety = isSafetyFormula $ formulaToGuarded_ $ L.get rstrFormula rstr
-
-    -- | Pretty print a lemma.
-prettyLemma :: HighlightDocument d => (p -> d) -> Lemma p -> d
-prettyLemma ppPrf lem =
-    kwLemma <-> prettyLemmaName lem <> colon $-$
-    (nest 2 $
-      sep [ prettyTraceQuantifier $ L.get lTraceQuantifier lem
-          , doubleQuotes $ prettyLNFormula $ L.get lFormula lem
-          ]
-    )
-    $-$
-    ppLNFormulaGuarded (L.get lFormula lem)
-    $-$
-    ppPrf (L.get lProof lem)
-  where
-    ppLNFormulaGuarded fm = case formulaToGuarded fm of
-        Left err -> multiComment $
-            text "conversion to guarded formula failed:" $$
-            nest 2 err
-        Right gf -> case toSystemTraceQuantifier $ L.get lTraceQuantifier lem of
-          ExistsNoTrace -> multiComment
-            ( text "guarded formula characterizing all counter-examples:" $-$
-              doubleQuotes (prettyGuarded (gnot gf)) )
-          ExistsSomeTrace -> multiComment
-            ( text "guarded formula characterizing all satisfying traces:" $-$
-              doubleQuotes (prettyGuarded gf) )
-
--- | Pretty print an Either lemma.
-prettyEitherLemma :: HighlightDocument d => (p -> d) -> (Side, Lemma p) -> d
-prettyEitherLemma ppPrf (_, lem) =
-    kwLemma <-> prettyLemmaName lem <> colon $-$
-    (nest 2 $
-      sep [ prettyTraceQuantifier $ L.get lTraceQuantifier lem
-          , doubleQuotes $ prettyLNFormula $ L.get lFormula lem
-          ]
-    )
-    $-$
-    ppLNFormulaGuarded (L.get lFormula lem)
-    $-$
-    ppPrf (L.get lProof lem)
-  where
-    ppLNFormulaGuarded fm = case formulaToGuarded fm of
-        Left err -> multiComment $
-            text "conversion to guarded formula failed:" $$
-            nest 2 err
-        Right gf -> case toSystemTraceQuantifier $ L.get lTraceQuantifier lem of
-          ExistsNoTrace -> multiComment
-            ( text "guarded formula characterizing all counter-examples:" $-$
-              doubleQuotes (prettyGuarded (gnot gf)) )
-          ExistsSomeTrace -> multiComment
-            ( text "guarded formula characterizing all satisfying traces:" $-$
-              doubleQuotes (prettyGuarded gf) )
-
--- | Pretty print a diff lemma.
-prettyDiffLemma :: HighlightDocument d => (p -> d) -> DiffLemma p -> d
-prettyDiffLemma ppPrf lem =
-    kwDiffLemma <-> prettyDiffLemmaName lem <> colon
-    $-$
-    ppPrf (L.get lDiffProof lem)
-
--- | Pretty-print a non-empty bunch of intruder rules.
-prettyIntruderVariants :: HighlightDocument d => [IntrRuleAC] -> d
-prettyIntruderVariants vs = vcat . intersperse (text "") $ map prettyIntrRuleAC vs
-
-{-
--- | Pretty-print the intruder variants section.
-prettyIntrVariantsSection :: HighlightDocument d => [IntrRuleAC] -> d
-prettyIntrVariantsSection rules =
-    prettyFormalComment "section" " Finite Variants of the Intruder Rules " $--$
-    nest 1 (prettyIntruderVariants rules)
--}
-
--- | Pretty print an open rule together with its assertion soundness proof.
-prettyOpenProtoRule :: HighlightDocument d => OpenProtoRule -> d
-prettyOpenProtoRule (OpenProtoRule ruE [])       = prettyProtoRuleE ruE
-prettyOpenProtoRule (OpenProtoRule _   [ruAC])   = prettyProtoRuleACasE ruAC
-prettyOpenProtoRule (OpenProtoRule ruE variants) = prettyProtoRuleE ruE $-$
-    nest 1 (kwVariants $-$ nest 1 (ppList prettyProtoRuleAC variants))
-  where
-    ppList _  []     = emptyDoc
-    ppList pp [x]    = pp x
-    ppList pp (x:xr) = pp x $-$ comma $-$ ppList pp xr
-
--- | Pretty print an open rule together with its assertion soundness proof.
-prettyOpenProtoRuleAsClosedRule :: HighlightDocument d => OpenProtoRule -> d
-prettyOpenProtoRuleAsClosedRule (OpenProtoRule ruE [])
-    = prettyProtoRuleE ruE $--$
-    -- cannot show loop breakers here, as we do not have the information
-    (nest 2 $ emptyDoc $-$
-     multiComment_ ["has exactly the trivial AC variant"])
-prettyOpenProtoRuleAsClosedRule (OpenProtoRule _ [ruAC@(Rule (ProtoRuleACInfo _ _ (Disj disj) _) _ _ _ _)])
-    = prettyProtoRuleACasE ruAC $--$
-    (nest 2 $ prettyLoopBreakers (L.get rInfo ruAC) $-$
-     if length disj == 1 then
-       multiComment_ ["has exactly the trivial AC variant"]
-     else
-       multiComment $ prettyProtoRuleAC ruAC
-    )
-prettyOpenProtoRuleAsClosedRule (OpenProtoRule ruE variants) = prettyProtoRuleE ruE $-$
-    nest 1 (kwVariants $-$ nest 1 (ppList prettyProtoRuleAC variants))
-  where
-    ppList _  []     = emptyDoc
-    ppList pp [x]    = pp x
-    ppList pp (x:xr) = pp x $-$ comma $-$ ppList pp xr
-
--- | Pretty print a diff rule
-prettyDiffRule :: HighlightDocument d => DiffProtoRule -> d
-prettyDiffRule (DiffProtoRule ruE Nothing           ) = prettyProtoRuleE ruE
-prettyDiffRule (DiffProtoRule ruE (Just (ruL,  ruR))) = prettyProtoRuleE ruE $-$
-    nest 1
-    (kwLeft  $-$ nest 1 (prettyOpenProtoRule ruL) $-$
-     kwRight $-$ nest 1 (prettyOpenProtoRule ruR))
-
--- | Pretty print an either rule
-prettyEitherRule :: HighlightDocument d => (Side, OpenProtoRule) -> d
-prettyEitherRule (_, p) = prettyProtoRuleE $ L.get oprRuleE p
-
-prettyIncrementalProof :: HighlightDocument d => IncrementalProof -> d
-prettyIncrementalProof = prettyProofWith ppStep (const id)
-  where
-    ppStep step = sep
-      [ prettyProofMethod (psMethod step)
-      , if isNothing (psInfo step) then multiComment_ ["unannotated"]
-                                   else emptyDoc
-      ]
-
-prettyIncrementalDiffProof :: HighlightDocument d => IncrementalDiffProof -> d
-prettyIncrementalDiffProof = prettyDiffProofWith ppStep (const id)
-  where
-    ppStep step = sep
-      [ prettyDiffProofMethod (dpsMethod step)
-      , if isNothing (dpsInfo step) then multiComment_ ["unannotated"]
-                                    else emptyDoc
-      ]
-
--- | Pretty print an closed rule.
-prettyClosedProtoRule :: HighlightDocument d => ClosedProtoRule -> d
-prettyClosedProtoRule cru =
-  if isTrivialProtoVariantAC ruAC ruE then
-  -- We have a rule that only has one trivial variant, and without added annotations
-  -- Hence showing the initial rule modulo E
-    (prettyProtoRuleE ruE) $--$
-    (nest 2 $ prettyLoopBreakers (L.get rInfo ruAC) $-$
-     multiComment_ ["has exactly the trivial AC variant"])
-  else
-    if ruleName ruAC == ruleName ruE then
-      if not (equalUpToTerms ruAC ruE) then
-      -- Here we have a rule with added annotations,
-      -- hence showing the annotated rule as if it was a rule mod E
-      -- note that we can do that, as we unfolded variants
-        (prettyProtoRuleACasE ruAC) $--$
-        (nest 2 $ prettyLoopBreakers (L.get rInfo ruAC) $-$
-         multiComment_ ["has exactly the trivial AC variant"])
-      else
-      -- Here we have a rule with one or multiple variants, but without other annotations
-      -- Hence showing the rule mod E with commented variants
-        (prettyProtoRuleE ruE) $--$
-        (nest 2 $ prettyLoopBreakers (L.get rInfo ruAC) $-$
-         (multiComment $ prettyProtoRuleAC ruAC))
-    else
-    -- Here we have a variant of a rule that has multiple variants.
-    -- Hence showing only the variant as a rule modulo AC. This should not
-    -- normally be used, as it breaks the ability to re-import.
-      (prettyProtoRuleAC ruAC) $--$
-      (nest 3 $ prettyLoopBreakers (L.get rInfo ruAC) $-$
-          (multiComment_ ["variant of"]) $-$
-          (multiComment $ prettyProtoRuleE ruE)
-      )
- where
-    ruAC      = L.get cprRuleAC cru
-    ruE       = L.get cprRuleE cru
-
--- -- | Pretty print an closed rule.
--- prettyClosedEitherRule :: HighlightDocument d => (Side, ClosedProtoRule) -> d
--- prettyClosedEitherRule (s, cru) =
---     text ((show s) ++ ": ") <>
---     (prettyProtoRuleE ruE) $--$
---     (nest 2 $ prettyLoopBreakers (L.get rInfo ruAC) $-$ ppRuleAC)
---   where
---     ruAC = L.get cprRuleAC cru
---     ruE  = L.get cprRuleE cru
---     ppRuleAC
---       | isTrivialProtoVariantAC ruAC ruE = multiComment_ ["has exactly the trivial AC variant"]
---       | otherwise                        = multiComment $ prettyProtoRuleAC ruAC
-
--- | Pretty print an open theory.
-prettyOpenTheory :: HighlightDocument d => OpenTheory -> d
-prettyOpenTheory =
-    prettyTheoryWithSapic prettySignaturePure
-                 (const emptyDoc) prettyOpenProtoRule prettyProof prettyTranslationElement
-                 -- prettyIntrVariantsSection prettyOpenProtoRule prettyProof
-
--- | Pretty print an open theory.
-prettyOpenDiffTheory :: HighlightDocument d => OpenDiffTheory -> d
-prettyOpenDiffTheory =
-    prettyDiffTheory prettySignaturePure
-                 (const emptyDoc) prettyEitherRule prettyDiffProof prettyProof
-                 -- prettyIntrVariantsSection prettyOpenProtoRule prettyProof
-
--- | Pretty print a translated Open Theory
-prettyOpenTranslatedTheory :: HighlightDocument d => OpenTranslatedTheory -> d
-prettyOpenTranslatedTheory =
-    prettyTheory prettySignaturePure
-                 (const emptyDoc) prettyOpenProtoRule prettyProof emptyString
-
-
--- | Pretty print a closed theory.
-prettyClosedTheory :: HighlightDocument d => ClosedTheory -> d
-prettyClosedTheory thy = if containsManualRuleVariants mergedRules
-    then
-      prettyTheory prettySignatureWithMaude
-                       ppInjectiveFactInsts
-                       -- (prettyIntrVariantsSection . intruderRules . L.get crcRules)
-                       prettyOpenProtoRuleAsClosedRule
-                       prettyIncrementalProof
-                       emptyString
-                       thy'
-    else
-      prettyTheory prettySignatureWithMaude
-               ppInjectiveFactInsts
-               -- (prettyIntrVariantsSection . intruderRules . L.get crcRules)
-               prettyClosedProtoRule
-               prettyIncrementalProof
-               emptyString
-               thy
-  where
-    items = L.get thyItems thy
-    mergedRules = mergeOpenProtoRules $ map (mapTheoryItem openProtoRule id) items
-    thy' :: Theory SignatureWithMaude ClosedRuleCache OpenProtoRule IncrementalProof ()
-    thy' = Theory {_thyName=(L.get thyName thy)
-            ,_thyHeuristic=(L.get thyHeuristic thy)
-            ,_thySignature=(L.get thySignature thy)
-            ,_thyCache=(L.get thyCache thy)
-            ,_thyItems = mergedRules
-            ,_thyOptions =(L.get thyOptions thy)}
-    ppInjectiveFactInsts crc =
-        case S.toList $ L.get crcInjectiveFactInsts crc of
-            []   -> emptyDoc
-            tags -> multiComment $ sep
-                      [ text "looping facts with injective instances:"
-                      , nest 2 $ fsepList (text . showFactTagArity) tags ]
-
--- | Pretty print a closed diff theory.
-prettyClosedDiffTheory :: HighlightDocument d => ClosedDiffTheory -> d
-prettyClosedDiffTheory thy = if containsManualRuleVariantsDiff mergedRules
-    then
-      prettyDiffTheory prettySignatureWithMaude
-                 ppInjectiveFactInsts
-                 -- (prettyIntrVariantsSection . intruderRules . L.get crcRules)
-                 (\_ -> emptyDoc) --prettyClosedEitherRule
-                 prettyIncrementalDiffProof
-                 prettyIncrementalProof
-                 thy'
-    else
-        prettyDiffTheory prettySignatureWithMaude
-                   ppInjectiveFactInsts
-                   -- (prettyIntrVariantsSection . intruderRules . L.get crcRules)
-                   (\_ -> emptyDoc) --prettyClosedEitherRule
-                   prettyIncrementalDiffProof
-                   prettyIncrementalProof
-                   thy
-  where
-    items = L.get diffThyItems thy
-    mergedRules = mergeLeftRightRulesDiff $ mergeOpenProtoRulesDiff $
-       map (mapDiffTheoryItem id (\(x, y) -> (x, (openProtoRule y))) id id) items
-    thy' :: DiffTheory SignatureWithMaude ClosedRuleCache DiffProtoRule OpenProtoRule IncrementalDiffProof IncrementalProof
-    thy' = DiffTheory {_diffThyName=(L.get diffThyName thy)
-            ,_diffThyHeuristic=(L.get diffThyHeuristic thy)
-            ,_diffThySignature=(L.get diffThySignature thy)
-            ,_diffThyCacheLeft=(L.get diffThyCacheLeft thy)
-            ,_diffThyCacheRight=(L.get diffThyCacheRight thy)
-            ,_diffThyDiffCacheLeft=(L.get diffThyDiffCacheLeft thy)
-            ,_diffThyDiffCacheRight=(L.get diffThyDiffCacheRight thy)
-            ,_diffThyItems = mergedRules}
-    ppInjectiveFactInsts crc =
-        case S.toList $ L.get crcInjectiveFactInsts crc of
-            []   -> emptyDoc
-            tags -> multiComment $ sep
-                      [ text "looping facts with injective instances:"
-                      , nest 2 $ fsepList (text . showFactTagArity) tags ]
-
-prettyClosedSummary :: Document d => ClosedTheory -> d
-prettyClosedSummary thy =
-    vcat lemmaSummaries
-  where
-    lemmaSummaries = do
-        LemmaItem lem  <- L.get thyItems thy
-        -- Note that here we are relying on the invariant that all proof steps
-        -- with a 'Just' annotation follow from the application of
-        -- 'execProofMethod' to their parent and are valid in the sense that
-        -- the application of 'execProofMethod' to their method and constraint
-        -- system is guaranteed to succeed.
-        --
-        -- This is guaranteed initially by 'closeTheory' and is (must be)
-        -- maintained by the provers being applied to the theory using
-        -- 'modifyLemmaProof' or 'proveTheory'. Note that we could check the
-        -- proof right before computing its status. This is however quite
-        -- expensive, as it requires recomputing all intermediate constraint
-        -- systems.
-        --
-        -- TODO: The whole consruction seems a bit hacky. Think of a more
-        -- principled constrution with better correctness guarantees.
-        let (status, Sum siz) = foldProof proofStepSummary $ L.get lProof lem
-            quantifier = (toSystemTraceQuantifier $ L.get lTraceQuantifier lem)
-            analysisType = parens $ prettyTraceQuantifier $ L.get lTraceQuantifier lem
-        return $ text (L.get lName lem) <-> analysisType <> colon <->
-                 text (showProofStatus quantifier status) <->
-                 parens (integer siz <-> text "steps")
-
-    proofStepSummary = proofStepStatus &&& const (Sum (1::Integer))
-
-prettyClosedDiffSummary :: Document d => ClosedDiffTheory -> d
-prettyClosedDiffSummary thy =
-    (vcat lemmaSummaries) $$ (vcat diffLemmaSummaries)
-  where
-    lemmaSummaries = do
-        EitherLemmaItem (s, lem)  <- L.get diffThyItems thy
-        -- Note that here we are relying on the invariant that all proof steps
-        -- with a 'Just' annotation follow from the application of
-        -- 'execProofMethod' to their parent and are valid in the sense that
-        -- the application of 'execProofMethod' to their method and constraint
-        -- system is guaranteed to succeed.
-        --
-        -- This is guaranteed initially by 'closeTheory' and is (must be)
-        -- maintained by the provers being applied to the theory using
-        -- 'modifyLemmaProof' or 'proveTheory'. Note that we could check the
-        -- proof right before computing its status. This is however quite
-        -- expensive, as it requires recomputing all intermediate constraint
-        -- systems.
-        --
-        -- TODO: The whole consruction seems a bit hacky. Think of a more
-        -- principled constrution with better correctness guarantees.
-        let (status, Sum siz) = foldProof proofStepSummary $ L.get lProof lem
-            quantifier = (toSystemTraceQuantifier $ L.get lTraceQuantifier lem)
-            analysisType = parens $ prettyTraceQuantifier $ L.get lTraceQuantifier lem
-        return $ text (show s) <-> text ": " <-> text (L.get lName lem) <-> analysisType <> colon <->
-                 text (showProofStatus quantifier status) <->
-                 parens (integer siz <-> text "steps")
-
-    diffLemmaSummaries = do
-        DiffLemmaItem (lem)  <- L.get diffThyItems thy
-        -- Note that here we are relying on the invariant that all proof steps
-        -- with a 'Just' annotation follow from the application of
-        -- 'execProofMethod' to their parent and are valid in the sense that
-        -- the application of 'execProofMethod' to their method and constraint
-        -- system is guaranteed to succeed.
-        --
-        -- This is guaranteed initially by 'closeTheory' and is (must be)
-        -- maintained by the provers being applied to the theory using
-        -- 'modifyLemmaProof' or 'proveTheory'. Note that we could check the
-        -- proof right before computing its status. This is however quite
-        -- expensive, as it requires recomputing all intermediate constraint
-        -- systems.
-        --
-        -- TODO: The whole consruction seems a bit hacky. Think of a more
-        -- principled constrution with better correctness guarantees.
-        let (status, Sum siz) = foldDiffProof diffProofStepSummary $ L.get lDiffProof lem
-        return $ text "DiffLemma: " <-> text (L.get lDiffName lem) <-> colon <->
-                 text (showDiffProofStatus status) <->
-                 parens (integer siz <-> text "steps")
-
-    proofStepSummary = proofStepStatus &&& const (Sum (1::Integer))
-    diffProofStepSummary = diffProofStepStatus &&& const (Sum (1::Integer))
-
--- | Pretty print a 'TraceQuantifier'.
-prettyTraceQuantifier :: Document d => TraceQuantifier -> d
-prettyTraceQuantifier ExistsTrace = text "exists-trace"
-prettyTraceQuantifier AllTraces   = text "all-traces"
-
--- FIXME: Sort instances into the right files
-=======
 import OpenTheory
 import ClosedTheory
 import Prover
-import Pretty
->>>>>>> ba7f2b8b
+import Pretty