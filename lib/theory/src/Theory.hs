--- conflicted
+++ resolved
@@ -1722,19 +1722,14 @@
     [ kwEnd ]
   where
     ppItem = foldTheoryItem
-<<<<<<< HEAD
         ppRule prettyRestriction (prettyLemma ppPrf) (uncurry prettyFormalComment) prettyProcess prettyProcessDef
+    thyH = L.get thyHeuristic thy
 
 prettyProcess :: HighlightDocument d => Process -> d
 prettyProcess p = text (prettySapic p)
    
 prettyProcessDef :: HighlightDocument d => ProcessDef -> d                      
 prettyProcessDef pDef = text ("let " ++ (L.get pName pDef) ++ " = " ++ (prettySapic (L.get pBody pDef)))
-                                               
-=======
-        ppRule prettyRestriction (prettyLemma ppPrf) (uncurry prettyFormalComment)
-    thyH = L.get thyHeuristic thy
->>>>>>> e0b4485c
 
 -- | Pretty print a diff theory.
 prettyDiffTheory :: HighlightDocument d
