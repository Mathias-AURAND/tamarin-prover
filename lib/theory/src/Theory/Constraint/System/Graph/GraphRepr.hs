{-# LANGUAGE TemplateHaskell #-}
{-# LANGUAGE TypeOperators   #-}
{-# LANGUAGE ViewPatterns #-}
-- |
-- Copyright   : (c) 2010, 2011 Simon Meier
-- License     : GPL v3 (see LICENSE)
--
-- Portability : GHC only
--
-- Representation of a graph as a collection of nodes, edges and clusters that can be used for rendering a System.
module Theory.Constraint.System.Graph.GraphRepr (
      GraphRepr(..)
    , grNodes
    , grClusters
    , grEdges
    , Node(..)
    , nNodeType
    , nNodeId
    , NodeType(..)
    , Edge(..)
    , Cluster(..)
    , cName
    , cNodes
    , cEdges
    , toEdgeList
    , extractAgent
    , isAgentAttribute
    , getNodeAgent
    , getNodeName
    , groupNodesByAgent
    , addSubClustersByAgent
    , addIntelligentClusterWithSubClusters
    , extractBaseName
    , getRuleNameByNode
  ) where

import           Extension.Data.Label
import qualified Theory.Constraint.System as Sys
import qualified Theory.Model             as M
import qualified Theory                   as Th
import qualified Data.Map                 as Map

import qualified Data.Set                 as S

import Data.Char (isDigit)
import Data.List.Split (splitOn)
import Data.List (find, intercalate)
import Data.Maybe

-- | All nodes are identified by their NodeId.
-- Then we have different types of nodes depending on what data of the System they use.
data Node = Node {
    _nNodeId    :: M.NodeId,
    _nNodeType  :: NodeType
  }
  deriving( Eq, Ord, Show )

-- | Different types of graph nodes.
data NodeType =
    SystemNode Th.RuleACInst                    -- ^ Nodes from rule instances
  | UnsolvedActionNode [Th.LNFact]             -- ^ Nodes from unsolved adversary actions. 
  | LastActionAtom                             -- ^ Nodes that are only used for induction.
  | MissingNode (Either Th.ConcIdx Th.PremIdx) -- ^ Nodes referenced by edges which don't exist elsewhere.
  deriving( Eq, Ord, Show )


-- | Different types of graph edges. 
data Edge =
<<<<<<< HEAD
    SystemEdge (Sys.NodeConc, Sys.NodePrem)    -- ^ Edges that transport facts from premises to conclusions entre rules.
  | LessEdge (M.NodeId, M.NodeId, Sys.Reason)  -- ^ Edges that represent a temporal-before relationship.
=======
    SystemEdge (Sys.NodeConc, Sys.NodePrem)    -- ^ Edges that transport facts from premises to conclusions between rules.
  | LessEdge Th.LessAtom                       -- ^ Edges that represent a temporal-before relationship.
>>>>>>> 6ee50421
  | UnsolvedChain (Sys.NodeConc, Sys.NodePrem) -- ^ Edges that are part of an unsolved chain between premises and conclusions.
  deriving( Eq, Ord, Show )

-- | A cluster contains nodes, edges, and a name, which is the common prefix of the contained nodes.
data Cluster = Cluster {
    _cName  :: String
  , _cNodes :: [Node]
  , _cEdges :: [Edge]
  }
  deriving( Eq, Ord, Show )

-- | A graph consists of nodes, edges and clusters which are only one level deep to represent a collection of derivation rules with the same prefix.
data GraphRepr = GraphRepr {
    _grClusters :: [Cluster]
  , _grNodes    :: [Node]
  , _grEdges    :: [Edge]
  }
  deriving ( Eq, Ord, Show )

$(mkLabels [''GraphRepr, ''Node, ''Cluster])

-- | Conversion function to a list of edges as used by Data.Graph.
toEdgeList :: GraphRepr -> [(Node, M.NodeId, [M.NodeId])]
toEdgeList repr = 
  let allNodes = get grNodes repr ++ concatMap (get cNodes) (get grClusters repr)
      allEdges = get grEdges repr ++ concatMap (get cEdges) (get grClusters repr) in
  map (\node -> (node, get nNodeId node, findSinkIndices allEdges node)) allNodes
  where
    -- | For each node, find all connected nodes using allEdges and return their NodeId's.
    findSinkIndices :: [Edge] -> Node -> [M.NodeId]
    findSinkIndices allEdges node = 
      let srcId = get nNodeId node in
      mapMaybe (findEdgeTarget srcId) allEdges
    
    -- | For a given source node id and an edge, check if the edge belongs to the node and return the target node id.
    findEdgeTarget :: M.NodeId -> Edge -> Maybe M.NodeId
    findEdgeTarget srcId (SystemEdge ((srcId', _), (tgtId, _)))    | srcId == srcId' = Just tgtId
    findEdgeTarget srcId (LessEdge (Th.LessAtom srcId' tgtId _))   | srcId == srcId' = Just tgtId
    findEdgeTarget srcId (UnsolvedChain ((srcId', _), (tgtId, _))) | srcId == srcId' = Just tgtId
    findEdgeTarget _     _                                                           = Nothing



----------------------------------------------------
-- Clusturing by agent name 
----------------------------------------------------

extractAgent :: Th.RuleACInst -> String
extractAgent ru = case find isAgentAttribute (Th.ruleAttributes ru) of
  Just (Th.Agent agentName) -> agentName
  _                         -> "Unknown"

isAgentAttribute :: Th.RuleAttribute -> Bool
isAgentAttribute (Th.Agent _) = True
isAgentAttribute _            = False


groupNodesByAgent :: [Node] -> Map.Map String [Node]
groupNodesByAgent nodes = foldr groupByAgent Map.empty nodes
  where
    groupByAgent node acc = case getNodeAgent node of
      Just "Unknown" -> acc
      Just agent     -> Map.insertWith (++) agent [node] acc
      Nothing        -> acc


getNodeName :: Node -> String
getNodeName node = "node" ++ show (get nNodeId node)

getNodeAgent :: Node -> Maybe String
getNodeAgent node = case get nNodeType node of
  SystemNode ru -> Just (extractAgent ru)
  _             -> Nothing


-- Function to create a cluster from an agent's nodes and relevant edges
createCluster :: String -> [Node] -> [Edge] -> Cluster
createCluster = Cluster

-- Filters edges to include only those relevant for the nodes of a cluster
filterEdgesForCluster :: [Node] -> [Edge] -> [Edge]
filterEdgesForCluster nodes edges =
    let nodeIds = S.fromList (map (get nNodeId) nodes)
    in filter (\edge -> case edge of
                            SystemEdge ((srcNode, _), (tgtNode, _)) -> srcNode `S.member` nodeIds && tgtNode `S.member` nodeIds
                            UnsolvedChain ((srcNode, _), (tgtNode, _)) -> srcNode `S.member` nodeIds && tgtNode `S.member` nodeIds
                            LessEdge (srcNode, tgtNode, _) -> srcNode `S.member` nodeIds && tgtNode `S.member` nodeIds) edges

-- Function to find the connected components within a cluster
findConnectedComponents :: [Node] -> [Edge] -> [[Node]]
findConnectedComponents nodes edges = go nodes []
  where
    -- Recursive function to find all nodes connected from a given node
    expandCluster :: Node -> S.Set Th.NodeId -> [Node] -> [Edge] -> S.Set Th.NodeId
    expandCluster node visited allNodes allEdges =
      let nodeId = get nNodeId node
          connectedNodes = [ tgt | SystemEdge ((src, _), (tgt, _)) <- allEdges, src == nodeId, tgt `S.notMember` visited ] ++
                           [ src | SystemEdge ((src, _), (tgt, _)) <- allEdges, tgt == nodeId, src `S.notMember` visited ]
          newVisited = S.insert nodeId visited
      in foldr (\nid acc -> if nid `S.member` visited then acc else expandCluster (findNodeById nid allNodes) newVisited allNodes allEdges `S.union` acc) (S.singleton nodeId) connectedNodes

    findNodeById :: Th.NodeId -> [Node] -> Node
    findNodeById nodeId allNodes = head $ filter (\n -> get nNodeId n == nodeId) allNodes

    -- Main function to find all connected components
    go :: [Node] -> [[Node]] -> [[Node]]
    go [] components = components
    go (n:ns) components =
      let componentIds = S.toList $ expandCluster n S.empty (n:ns) edges
          component = filter (\node -> get nNodeId node `elem` componentIds) (n:ns)
          remainingNodes = filter (`notElem` component) ns
      in go remainingNodes (component : components)


-- Create the sub-clusters of an agent and add them to GraphRepr
addSubClustersByAgent :: GraphRepr -> GraphRepr
addSubClustersByAgent repr =
    let nodesByAgent = groupNodesByAgent (get grNodes repr)
        edges = get grEdges repr
        createSubClusters agent nodes =
            let connectedComponents = findConnectedComponents nodes (filterEdgesForCluster nodes edges)
            in zipWith (\i component -> createCluster (agent ++ "_Session_" ++ show (i :: Integer)) component (filterEdgesForCluster component edges)) [1..] connectedComponents
        subClusters = concatMap (\(agent, nodes) -> createSubClusters agent nodes) (Map.toList nodesByAgent)
        clusterEdges = concatMap (get cEdges) subClusters
        clusteredNodes = concatMap (get cNodes) subClusters
        remainingEdges = filter (`notElem` clusterEdges) edges
        remainingNodes = filter (`notElem` clusteredNodes) (get grNodes repr)
    in set grClusters subClusters $
       set grEdges remainingEdges $
       set grNodes remainingNodes repr



----------------------------------------------------
-- Clustering based on the name of the rules.
----------------------------------------------------

-- Function to add intelligent clusters with similar rule names to GraphRepr
addIntelligentClusterWithSubClusters :: GraphRepr -> GraphRepr
addIntelligentClusterWithSubClusters repr =
    let nodesBySimilarName = groupBySimilarName (get grNodes repr)
        edges = get grEdges repr
        createSubClusters name nodes =
            let connectedComponents = findConnectedComponents nodes (filterEdgesForCluster nodes edges)
            in zipWith (\i component -> createCluster (name ++ "_Session_" ++ show (i :: Integer)) component (filterEdgesForCluster component edges)) [1..] connectedComponents
        subClusters = concatMap (\(name, nodes) -> createSubClusters name nodes) (Map.toList nodesBySimilarName)
        clusterEdges = concatMap (get cEdges) subClusters
        clusteredNodes = concatMap (get cNodes) subClusters
        remainingEdges = filter (`notElem` clusterEdges) edges
        remainingNodes = filter (`notElem` clusteredNodes) (get grNodes repr)
    in set grClusters subClusters $
       set grEdges remainingEdges $
       set grNodes remainingNodes repr


-- Function to get the rule name from a node
getRuleNameByNode :: Node -> Maybe String
getRuleNameByNode node = 
    case _nNodeType node of
        SystemNode ru -> case Th.ruleName ru of
                           Th.ProtoInfo _ -> Just (Th.showRuleCaseName ru)
                           _ -> Nothing
        _ -> Nothing

-- Function to extract the base name based on underscores
extractBaseName :: String -> String
extractBaseName name = 
    let parts = splitOn "_" name
        lastPart = last parts
        isNumber = all isDigit lastPart
        baseName = if isNumber && length parts > 1 
                   then intercalate "_" (init parts)
                   else "Unknown"
    in baseName

-- Function to group nodes by similar rule names
groupBySimilarName :: [Node] -> Map.Map String [Node]
groupBySimilarName nodes = 
    let result = foldr (\node acc -> 
                    let ruleName = fromMaybe "Unknown" (getRuleNameByNode node)
                        baseName = extractBaseName ruleName
                    in if baseName == "Unknown"
                        then acc
                        else Map.insertWith (++) baseName [node] acc
                ) Map.empty nodes
    in result<|MERGE_RESOLUTION|>--- conflicted
+++ resolved
@@ -66,13 +66,8 @@
 
 -- | Different types of graph edges. 
 data Edge =
-<<<<<<< HEAD
-    SystemEdge (Sys.NodeConc, Sys.NodePrem)    -- ^ Edges that transport facts from premises to conclusions entre rules.
-  | LessEdge (M.NodeId, M.NodeId, Sys.Reason)  -- ^ Edges that represent a temporal-before relationship.
-=======
     SystemEdge (Sys.NodeConc, Sys.NodePrem)    -- ^ Edges that transport facts from premises to conclusions between rules.
   | LessEdge Th.LessAtom                       -- ^ Edges that represent a temporal-before relationship.
->>>>>>> 6ee50421
   | UnsolvedChain (Sys.NodeConc, Sys.NodePrem) -- ^ Edges that are part of an unsolved chain between premises and conclusions.
   deriving( Eq, Ord, Show )
 
@@ -159,7 +154,7 @@
     in filter (\edge -> case edge of
                             SystemEdge ((srcNode, _), (tgtNode, _)) -> srcNode `S.member` nodeIds && tgtNode `S.member` nodeIds
                             UnsolvedChain ((srcNode, _), (tgtNode, _)) -> srcNode `S.member` nodeIds && tgtNode `S.member` nodeIds
-                            LessEdge (srcNode, tgtNode, _) -> srcNode `S.member` nodeIds && tgtNode `S.member` nodeIds) edges
+                            LessEdge (Th.LessAtom srcNode tgtNode _) -> srcNode `S.member` nodeIds && tgtNode `S.member` nodeIds) edges
 
 -- Function to find the connected components within a cluster
 findConnectedComponents :: [Node] -> [Edge] -> [[Node]]
