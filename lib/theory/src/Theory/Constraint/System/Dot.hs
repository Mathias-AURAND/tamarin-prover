{-# LANGUAGE TemplateHaskell #-}
{-# LANGUAGE TypeOperators   #-}
{-# LANGUAGE LambdaCase   #-}
{-# LANGUAGE OverloadedStrings #-}
-- |
-- Copyright   : (c) 2010, 2011 Simon Meier
-- License     : GPL v3 (see LICENSE)
--
-- Portability : GHC only
--
-- Conversion of the graph part of a sequent to a Graphviz Dot file.
module Theory.Constraint.System.Dot (
    dotSystemCompact
  , BoringNodeStyle(..)
  , DotOptions
  , doNodeStyle
  , defaultDotOptions
  , SeDot
  ) where


import           Data.Ord
import           Data.Char                (isSpace, ord)
import           Data.Color
import           Data.List                (find, isPrefixOf, intercalate, sortBy, intersperse)
import qualified Data.Map                 as M
import           Data.Maybe
import qualified Data.Set                 as S
import           Data.Ratio
import qualified Data.Text.Lazy           as T
import           Extension.Data.Label
import           Extension.Prelude

import Text.Printf (printf)

import           Control.Basics
import qualified Control.Category         as L
import           Control.Monad.Reader
import           Control.Monad.State      (StateT, evalStateT, runStateT)
import qualified Control.Monad.State as State
import qualified Text.Dot                 as D

import Text.Dot                 (Attribute(..), Label(..), Table(..),
                                 Row(..), Align(..), VAlign(..), Cell(..), TextItem(..))
import Text.PrettyPrint.Class
    ( Document((<->), vcat, fsep, text),
      Doc,
      Style(lineLength, mode),
      Mode(OneLineMode),
      punctuate,
      comma,
      render,
      colon,
      brackets,
      renderStyle,
      defaultStyle )

import           Theory.Constraint.System hiding (Edge, resolveNodeConcFact, resolveNodePremFact)
import qualified Theory as Sys
import           Theory.Constraint.System.Graph.Graph
import           Theory.Model
import           Theory.Text.Pretty       (opAction)

import           Utils.Misc
import qualified Data.Graph               as G
import Theory (laSmaller, laLarger, laReason)


-- | The style for nodes of the intruder.
data BoringNodeStyle = FullBoringNodes | CompactBoringNodes
    deriving( Eq, Ord, Show )

-- | Options for dot generation.
data DotOptions = DotOptions 
  { _doNodeStyle :: BoringNodeStyle -- ^ The style for nodes of the intruder.
  , _doAbbrevColor :: D.Color
  }
    deriving ( Eq, Ord, Show )

-- | The default dot options.
defaultDotOptions :: DotOptions
defaultDotOptions = DotOptions CompactBoringNodes black
  where
    black = D.RGB 0 0 0

$(mkLabels [''DotOptions])

type NodeColorMap = M.Map (RuleInfo ProtoRuleACInstInfo IntrRuleACInfo) (RGB Rational)
type SeDot = ReaderT (Graph, NodeColorMap, DotOptions) (StateT DotState D.Dot)

-- | State to track the dot NodeId (different from a System NodeId) of created dot components.
data DotState = DotState {
    _dsNodes   :: M.Map NodeId   D.NodeId
  , _dsPrems   :: M.Map NodePrem D.NodeId
  , _dsConcs   :: M.Map NodeConc D.NodeId
  -- a.d. TODO this is unused. Check if I droppped it somewhere, else delete.
  , _dsSingles :: M.Map (NodeConc, NodePrem) D.NodeId
  }

$(mkLabels [''DotState])

-- | Wrap a computation that generates dot components (SeDot) in order cache that component in the DotState and be able to retrieve its NodeId.
cacheState :: Ord k
           => (DotState :-> M.Map k D.NodeId) -- ^ Accessor to map storing this type of actions.
           -> k                               -- ^ Action index.
           -> SeDot D.NodeId
           -> SeDot ()
cacheState stateAccessor k dot = do
    i <- dot
    modM stateAccessor (M.insert k i)

-- | Retrieve a NodeId from a cached dot component.
getState :: Ord k
         => (DotState :-> M.Map k D.NodeId)
         -> k 
         -> String
         -> SeDot D.NodeId
getState stateAccessor k msg = do
    stateMap <- getM stateAccessor
    let mi = stateMap M.!? k
    case mi of
      Nothing -> error msg
      Just i -> return i

-- | Lift a 'D.Dot' action.
liftDot :: D.Dot a -> SeDot a
liftDot = lift . lift

-- | Set default attributes for nodes and edges.
setDefaultAttributes :: D.Dot ()
setDefaultAttributes = do
  D.attribute ("nodesep","0.3")
  D.attribute ("ranksep","0.3")
  D.nodeAttributes [("fontsize","8"),("fontname","Helvetica"),("width","0.3"),("height","0.2")]
  D.edgeAttributes [("fontsize","8"),("fontname","Helvetica")]


-- | Set default attributes for nodes and edges if the graph contains clusters. 
-- Some additional options have been added for better rendering
setDefaultAttributesIfCluster :: D.Dot ()
setDefaultAttributesIfCluster = do
  D.attribute ("nodesep", "0.8") -- Slight increase to space out the graph
  D.attribute ("ranksep", "0.8") 
  D.attribute ("sep", "4") 
  D.attribute ("splines", "true") 
  D.attribute ("overlap", "false") -- Prevent nodes from overlapping
  D.attribute ("pack", "true") -- Enable packing of clusters to ensure they are tightly grouped.
  D.attribute ("packmode", "cluster") -- Define packing mode specifically for clusters to organize them more efficiently.
  D.attribute ("concentrate", "true") -- Combine parallel edges .
  D.attribute ("compound", "true") 
  D.attribute ("remincross", "true") -- Minimize edge crossings to improve readability.
  D.attribute ("mclimit", "10") 
  D.attribute ("nslimit", "20") 
  D.attribute ("nslimit1", "20") 
  D.attribute ("ordering", "out") 
  D.attribute ("rankdir", "TB") -- Set the direction of ranks from top to bottom for a hierarchical layout.
  D.attribute ("showboxes", "false") 
  D.attribute ("clusterrank", "local") -- Rank clusters locally to ensure internal cluster organization
  
  D.nodeAttributes [("fontsize", "8"), ("fontname", "Helvetica"), ("width", "0.3"), ("height", "0.2"), ("margin", "0.05,0.05"), ("shape", "ellipse")] -- Define default attributes for nodes with specific font and size settings.
  D.edgeAttributes [("fontsize", "8"), ("fontname", "Helvetica"), ("penwidth", "1.5"), ("arrowsize", "0.5"), ("color", "black"), ("style", "solid"), ("weight", "8")] -- Define default attributes for edges with specific font, size, and style settings.



-- | This function creates a cluster for a specific role with a list of nodes.
-- It takes an role name and a 'SeDot' action, then executing the given SeDot action within 
--a temporary state, updating the current state, and adding the resulting subgraph elements to 
--the global state.

-- Note: To be compatible with the 'dotNodeCompact' function which returns a 'SeDot' action,
-- we needed a function that accepts and returns a 'SeDot' action. This is why we didn't use
-- the 'cluster' function from 'Text.Dot'. The only feasible approach was either this or 
-- fragmenting the 'dotNodeCompact' function. Thus, we extracted what we needed and removed 
-- the unnecessary parts.
roleCluster :: String -> SeDot a -> SeDot ()
roleCluster roleName dot = do
  uq <- liftDot D.nextId
  let cid = D.createClusterNodeId roleName
  env <- ask
  currentState <- State.get
  let clusterState = D.DotGenState { D._dgsId = uq, D._dgsElements = [] }
  ((_, newState), finalDotState) <- lift . lift . lift $ runStateT (runStateT (runReaderT dot env) currentState) clusterState
  State.put newState
  _ <- liftDot $ D.setId $ D._dgsId finalDotState
  liftDot $ D.addElements [D.createSubGraph (Just cid) (D._dgsElements finalDotState)]


-- | Compute a color map for nodes labelled with a proof rule info of one of
-- the given rules.
nodeColorMap :: [RuleACInst] -> NodeColorMap
nodeColorMap rules =
    M.fromList $
<<<<<<< HEAD
      [ (get rInfo ru, getColorForRule (filterAttributes $ ruleAttributes ru) gIdx mIdx)
=======
      [ (get rInfo ru, case find colorAttr $ ruleAttributes ru of
            Just (RuleColor c)     -> c
            _                      -> hsvToRGB $ getColor (gIdx, mIdx))
>>>>>>> a523848d
      | (gIdx, grp) <- groups, (mIdx, ru) <- zip [0..] grp ]
  where
    groupIdx ru 
      | isDestrRule ru                   = 0
      | isConstrRule ru                  = 2
      | isFreshRule ru || isISendRule ru = 3
      | otherwise                        = 1

    -- groups of rules labeled with their index in the group
    groups = [ (gIdx, [ ru | ru <- rules, gIdx == groupIdx ru])
             | gIdx <- [0..3]
             ]

    -- color for each member of a group
    colors = M.fromList $ lightColorGroups intruderHue (map (length . snd) groups)
    getColor idx = fromMaybe (HSV 0 1 1) $ M.lookup idx colors

    -- Function to get color for a given rule
    getColorForRule attrs gIdx mIdx = 
      case find colorAttr attrs of
        Just (RuleColor c)     -> c
        Just (Process   _)     -> hsvToRGB $ getColor (gIdx, mIdx)
        Just IgnoreDerivChecks -> hsvToRGB $ getColor (gIdx, mIdx)
        _                      -> hsvToRGB $ getColor (gIdx, mIdx)

    colorAttr (RuleColor _)     = True
    colorAttr _                 = False
<<<<<<< HEAD

    -- Function to filter out role attributes
    filterAttributes :: [RuleAttribute] -> [RuleAttribute]
    filterAttributes = filter (not . isRole)

    isRole (Role _) = True
    isRole _        = False
=======
>>>>>>> a523848d

    -- The hue of the intruder rules
    intruderHue :: Rational
    intruderHue = 18 % 360

------------------------------------------------------------------------------
-- Record based dotting
------------------------------------------------------------------------------

-- | Render an LNFact using the abbreviations given by the graph.
renderLNFact :: Document d => LNFact -> SeDot d
renderLNFact fact = do
  (graph, _, _) <- ask
  let abbreviate = get ((L..) goAbbreviate gOptions) graph
      abbrevs = get gAbbreviations graph
      replacedFact = applyAbbreviationsFact (lookupAbbreviation abbrevs) fact
  if abbreviate 
    then return $ prettyLNFact replacedFact
    else return $ prettyLNFact fact

-- | Dot a node in record based (compact) format.
dotNodeCompact :: Node -> Maybe String -> SeDot ()
dotNodeCompact node manualNodeColor = do
  let v = get nNodeId node
  (graph, colorMap, dotOptions) <- ask
  case get nNodeType node of
    SystemNode ru -> cacheState dsNodes v $ do
      let outgoingEdge = hasOutgoingEdge graph v
      let role = fromMaybe "Undefined" (getNodeRole node)

      let rInfoVal = get rInfo ru

      let isRuleColor (RuleColor _) = True
          isRuleColor _             = False

      let ruleColor = case rInfoVal of
                        ProtoInfo protoRule -> 
                          case find isRuleColor (_praciAttributes protoRule) of
                            Just (RuleColor rgb) -> Just (rgbToHex rgb)
                            _ -> Nothing
                        _ -> Nothing

      let color = M.lookup rInfoVal colorMap
          nodeColor = fromMaybe (maybe "white" rgbToHex color) (ruleColor <|> manualNodeColor)
          attrs = [("fillcolor", nodeColor), ("style", "filled")
                  , ("fontcolor", if colorUsesWhiteFont color then "white" else "black")
                  , ("role", role)]
                  
      ids <- mkNode v ru attrs outgoingEdge dotOptions
      let prems = [ ((v, i), nid) | (Just (Left i),  nid) <- ids ]
          concs = [ ((v, i), nid) | (Just (Right i), nid) <- ids ]
      modM dsPrems $ M.union $ M.fromList prems
      modM dsConcs $ M.union $ M.fromList concs
      return $ fromJust $ lookup Nothing ids    
    UnsolvedActionNode facts -> cacheState dsNodes v $ do
      lblPre <- (fsep <$> punctuate comma <$> mapM renderLNFact facts)
      let lbl = lblPre <-> opAction <-> text (show v)
      let attrs | any isKUFact facts = [("color","gray")]
                | otherwise          = [("color","darkblue")]
      mkSimpleNode (render lbl) attrs
    LastActionAtom -> cacheState dsNodes v $ mkSimpleNode (show v) []
    MissingNode (Left conc) -> cacheState dsConcs (v, conc) $ dotConcC (v, conc)
    MissingNode (Right prem) -> cacheState dsPrems (v, prem) $ dotPremC (v, prem)
  where
    hasOutgoingEdge graph v =
      let repr = get gRepr graph
      in or [ v == v' | SystemEdge ((v', _), _) <- get grEdges repr ]
    missingNode shape label = liftDot $ D.node $ [("label", render label),("shape",shape)]
    dotPremC prem = missingNode "invtrapezium" $ prettyNodePrem prem
    dotConcC conc = missingNode "trapezium" $ prettyNodeConc conc

    --True if there's a colour, and it's 'darker' than 0.5 in apparent luminosity
    --This assumes a linear colourspace, which is what graphviz seems to use
    colorUsesWhiteFont (Just (RGB r g b)) = (0.2126*r + 0.7152*g + 0.0722*b) < 0.5
    colorUsesWhiteFont _                  = False

    mkSimpleNode lbl attrs =
        liftDot $ D.node $ [("label", lbl),("shape","ellipse")] ++ attrs

    mkNode  :: NodeId -> RuleACInst -> [(String, String)] -> Bool -> DotOptions
      -> SeDot [(Maybe (Either PremIdx ConcIdx), D.NodeId)]
    mkNode v ru attrs outgoingEdge dotOptions 
      -- single node, share node-id for all premises and conclusions
      | get doNodeStyle dotOptions == CompactBoringNodes &&
        (isIntruderRule ru || isFreshRule ru) = do
            ps <- psM
            as <- asM
            cs <- csM
            let lbl | outgoingEdge = show v ++ " : " ++ showDotRuleCaseName ru
                    | otherwise       = concatMap snd as
            nid <- mkSimpleNode lbl []
            return [ (key, nid) | (key, _) <- ps ++ as ++ cs ]
      -- full record syntax
      | otherwise = do
            ps <- psM
            as <- asM
            cs <- csM
            fmap snd $ liftDot $ (`D.record` attrs) $
              D.vcat $ map D.hcat $ map (map (uncurry D.portField)) $
              filter (not . null) [ps, as, cs]
      where
        psM = do
          row <- mapM (\(i, p) -> do 
            lbl <- renderLNFact p
            return (Just (Left i), lbl)
            ) $ enumPrems ru
          return $ renderRow row
        asM = do
          ruleLabel <- ruleLabelM
          return $ renderRow [ (Nothing, ruleLabel ) ]
        csM = do
          row <- mapM (\(i, c) -> do
            lbl <- renderLNFact c
            return (Just (Right i), lbl)
            ) $ enumConcs ru
          return $ renderRow row
        
        ruleLabelM = do
          showAutoSource <- asks (get ((L..) goShowAutoSource gOptions) . fst3)
          lbl <- if showAutoSource 
                      then mapM renderLNFact $ filter isAutoSource $ filter isNotDiffAnnotation $ get rActs ru
                      else mapM renderLNFact $ filter isNotDiffAnnotation $ get rActs ru
          return $ 
            prettyNodeId v <-> colon 
            <-> text (showDotRuleCaseName ru) 
            <> (if null lbl then mempty else brackets (vcat $ punctuate comma lbl))


        isNotDiffAnnotation fa = (fa /= (Fact (ProtoFact Linear ("Diff" ++ getRuleNameDiff ru) 0) S.empty []))

        -- check if a fact is from auto-source
        isAutoSource ::  LNFact -> Bool
        isAutoSource (Fact tag _ _) =not $ hasAutoLabel (showFactTag $ tag)

        -- check if a fact has the label of auto-source 
        hasAutoLabel :: String -> Bool
        hasAutoLabel f
            | "AUTO_IN_TERM_" `isPrefixOf` f  = True
            | "AUTO_IN_FACT_" `isPrefixOf` f  = True
            | "AUTO_OUT_TERM_" `isPrefixOf` f = True
            | "AUTO_OUT_FACT_" `isPrefixOf` f = True
            | otherwise = False


        renderRow annDocs =
          zipWith (\(ann, _) lbl -> (ann, lbl)) annDocs $
            -- magic factor 1.3 compensates for space gained due to
            -- non-propertional font
            renderBalanced 100 (max 30 . round . (* 1.3)) (map snd annDocs)

        renderBalanced :: Double           -- ^ Total available width
                       -> (Double -> Int)  -- ^ Convert available space to actual line-width.
                       -> [Doc]            -- ^ Initial documents
                       -> [String]         -- ^ Rendered documents
        renderBalanced _          _    []   = []
        renderBalanced totalWidth conv docs =
            zipWith (\w d -> widthRender (conv (ratio * w)) d) usedWidths docs
          where
            oneLineRender  = renderStyle (defaultStyle { mode = OneLineMode })
            widthRender w  = scaleIndent . renderStyle (defaultStyle { lineLength = w })
            usedWidths     = map (fromIntegral . length . oneLineRender) docs
            ratio          = totalWidth / sum usedWidths
            scaleIndent line = case span isSpace line of
              (spaces, rest) ->
                  -- spaces are not wide-enough by default => scale them up
                  let n = (1.5::Double) * fromIntegral (length spaces)
                  in  replicate (round n) ' ' ++ rest


-- | Dot a normal edge.
dotEdge :: Edge -> SeDot ()
dotEdge edge = 
  case edge of
    SystemEdge (src, tgt) -> do
      (graph, _, _) <- ask 
      let check p = maybe False p (resolveNodePremFact tgt graph) ||
                    maybe False p (resolveNodeConcFact src graph) 
          attrs | check isProtoFact =
                    [("style","bold"),("weight","10.0")] ++
                    (guard (check isPersistentFact) >> [("color","gray50")])
                | check isKFact     = [("color","orangered2")]
                | otherwise         = [("color","gray30")]
      dotGenEdge attrs src tgt  
    UnsolvedChain (src, tgt) -> 
      dotGenEdge [("style","dotted"),("color","green")] src tgt
    LessEdge _ -> error "LessEdges are handled by dotLessEdge"
  where
    dotGenEdge style src tgt = do
      srcId <- getState dsConcs src ("Source node of edge not found: " ++ show src)
      tgtId <- getState dsPrems tgt ("Target node of edge not found: " ++ show tgt)
      liftDot $ D.edge srcId tgtId style

-- | Dot a less edge, which needs to be transformed first to contain the correct color.
dotLessEdge :: (NodeId, NodeId, String) -> SeDot ()
dotLessEdge (src, tgt, color) = do
  srcId <- getState dsNodes src ("Source node of less edge not found: " ++ show src)
  tgtId <- getState dsNodes tgt ("Target node of less edge not found: " ++ show src)
  liftDot $ D.edge srcId tgtId [("color",color),("style","dashed")]

-- | Dot a legend listing all abbreviations by adding a sink node with a suitable HTML table label.
generateLegend :: SeDot ()
generateLegend = do
  (graph, _, dotOptions) <- ask
  let abbrevs = get gAbbreviations graph
  -- Skip generating anything if no abbreviations exist.
  unless (null abbrevs) $ do
    nLegend <- liftDot $ D.scope (do 
      D.attribute ("rank", "sink")
      let sortedAbbrevs = topoSortAbbrevs $ zip [0..] $
            sortOn (Data.Ord.Down . render . Sys.prettyLNTerm . fst) $ M.elems abbrevs
          labelColor = get doAbbrevColor dotOptions
          htmlLabel = D.htmlLabel $ abbrevLabel sortedAbbrevs labelColor
      D.node [("shape", "plain"), htmlLabel])
    -- We add invisible edges from all sink nodes of the graph to the legend node to place it somewhere in the middle of the bottom row.
    -- We only add edges from the sink nodes because edges from earlier nodes will be routed avoid later nodes (even if they are invisible) and create constraints that lead to excessive whitespace on the edges of the graph.
    let sinks = getGraphSinks graph 
    dotIds <- getM dsNodes
    mapM_ (\nsink ->
      case M.lookup (get nNodeId nsink) dotIds of
      Nothing -> pure ()
      Just nid -> liftDot $ D.edge nid nLegend [("style", "invis")]) sinks
  where
    -- | Render all abbreviations as a table using graphviz' HTML notation.
    abbrevLabel sortedAbbrevs labelColor = 
      let tableAttributes = [Border 1, CellBorder 0, CellSpacing 3, CellPadding 1] in
        Table $ HTable Nothing tableAttributes $ map (renderLine labelColor) sortedAbbrevs

    -- | Render an abbreviation to a table row in the legend using graphviz' HTML notation.
    renderLine :: D.Color -> (AbbreviationTerm, AbbreviationExpansion) -> Row
    renderLine labelColor (abbrevName, recursiveExpansion) = 
      let cellAttributes = [Align HLeft, VAlign HTop]
          font txt = D.Text [Font [Color labelColor] txt]
          name = LabelCell cellAttributes (font [Str $ T.pack $ render $ Sys.prettyLNTerm abbrevName])
          eq = LabelCell cellAttributes (D.Text [Str $ "="])
          expansion = render $ Sys.prettyLNTerm recursiveExpansion
          -- The expansions can get pretty big, i.e. span multiple lines. To handle linebreaks we replace them with HTML <br> tags.
          expansionBR = LabelCell cellAttributes (D.Text $ expansion `joinLinesWith` Newline [Align HLeft]) in
      Cells [name, eq, expansionBR]
    
    -- | Replace newlines in `s` with the given separator.
    joinLinesWith :: String -> TextItem -> D.Text
    joinLinesWith s sep = intersperse sep $ map (Str . T.pack) $ lines s

    -- | Do a topological sort of abbreviations to ensure that we print abbreviations in the order in which they are defined.
    -- We define a partial order where for two abbreviations A & B, it holds A < B if A appears in the recursive expansion of B.
    -- To extend the partial order to all abbreviations we do a topological sort on the graph where the nodes are abbreviations and edges are based on the partial order.
    topoSortAbbrevs :: [(Int, (AbbreviationTerm, AbbreviationExpansion))] -> [(AbbreviationTerm, AbbreviationExpansion)]
    topoSortAbbrevs keyedElems = 
      let edgeList = map (\(key1, node) ->
                            let outlist = findLegendEdges keyedElems node in
                            (node, key1, outlist)) keyedElems
          (graph, vf, _) = G.graphFromEdges edgeList
          vertices = G.topSort graph in
      map (\v -> fst3 $ vf v) vertices
    
    -- | We create an edge A -> B between two abbreviations A & B if A appears in the recursive expansion of B.
    findLegendEdges :: [(Int, (AbbreviationTerm, AbbreviationExpansion))] -> (AbbreviationTerm, AbbreviationExpansion) -> [Int]
    findLegendEdges keyedElems (abbrevName1, _) =
      mapMaybe (\(key2, (_, recursiveExpansion2)) -> 
                  if isProperSubterm abbrevName1 recursiveExpansion2
                  then Just key2
                  else Nothing) keyedElems 
      



-- | Dot a sequent in compact form (one record per rule), if there is anything
-- to draw.
dotSystemCompact :: GraphOptions -> DotOptions -> System -> D.Dot ()
dotSystemCompact graphOptions dotOptions se = 
    let graph = systemToGraph se graphOptions
        -- a.d. TODO make nodeColorMap filter systemnodes from graph instead of accessing System directly.
        colorMap = nodeColorMap (M.elems $ get sNodes se)
        dot = dotGraphCompact dotOptions colorMap graph in
    dot

-- | Dot a graph in compact form (one record per rule).
dotGraphCompact :: DotOptions -> NodeColorMap -> Graph -> D.Dot ()
dotGraphCompact dotOptions colorMap graph = 
    (`evalStateT` DotState M.empty M.empty M.empty M.empty) $
        (`runReaderT` (graph, colorMap, dotOptions)) $ do

            -- Get the graph representation details
            let repr = get gRepr graph
                clusters = get grClusters repr
                edges = get grEdges repr
                nodes = get grNodes repr
                (lessEdges, restEdges) = mergeLessEdges edges
                abbreviate = get ((L..) goAbbreviate gOptions) graph
            
            if null $ get grClusters repr then liftDot setDefaultAttributes else liftDot setDefaultAttributesIfCluster

            -- Process the nodes, clusters, and edges
            mapM_ (\node -> dotNodeCompact node Nothing) nodes
            mapM_ dotCluster clusters
            mapM_ dotEdge restEdges
            mapM_ dotLessEdge lessEdges
            dotClustersEdges clusters

            -- Generate legend if abbreviate is set
            when abbreviate generateLegend


-- Function to dot edges from multiple clusters
dotClustersEdges :: [Cluster] -> SeDot ()
dotClustersEdges clusters = do
    let allEdges = concatMap (get cEdges) clusters
        (lessEdges, restEdges) = mergeLessEdges allEdges
    mapM_ dotEdge restEdges
    mapM_ dotLessEdge lessEdges


-- Simple hash function to amplify differences between names
simpleHash :: String -> Int
simpleHash = foldl (\ acc c -> acc * 31 + ord c) 7

-- Function to generate a value based on the role name
generateValue :: String -> Double
generateValue s = fromIntegral (simpleHash s `mod` 360) / 360.0

-- Function to generate a color based on the role name with more aesthetic colors
roleColor :: String -> String
roleColor name = printf "#%02X%02X%02X%02X" r g b alpha
  where
    v = generateValue name
    -- Adjust saturation and value to get more pleasant colors
    RGB rf gf bf = hsvToRGB (HSV (v * 360) 0.75 0.85) :: RGB Double  -- Higher saturation and brightness
    r = floor (rf * 255) :: Int
    g = floor (gf * 255) :: Int
    b = floor (bf * 255) :: Int
    alpha :: Int
    alpha = floor (255 * (0.3 :: Double))

-- Function to dot clusters
dotCluster :: Cluster -> SeDot ()
dotCluster (Cluster name nodes _) = do
    let baseName = fromMaybe "Undefined" (extractBaseName name)
    let color = roleColor baseName
    roleCluster name $ do
        liftDot $ D.attribute ("nodesep", "0.6")
        liftDot $ D.attribute ("ranksep", "0.6")
        liftDot $ D.attribute ("label", name)
        liftDot $ D.attribute ("style", "filled") -- Set style to filled to apply fillcolor
        liftDot $ D.attribute ("color", color)
        liftDot $ D.attribute ("penwidth", "2")
        liftDot $ D.attribute ("fillcolor", color) -- Use roleColor to set the fillcolor
        liftDot $ D.attribute ("overlap", "false")
        liftDot $ D.attribute ("sep", "4")
        
        mapM_ (\node -> dotNodeCompact node (Just color)) nodes

-- | Compute proper colors for all less-edges.
-- Computing the colors requires all less-edges of the graph, so we cannot do it per edge.
-- This is why we split up the edges here and use two different functions to convert them to a dot.
mergeLessEdges :: [Edge] -> ([(NodeId, NodeId, String)], [Edge])
mergeLessEdges edges = (merged, rest)
  where
    rest = filter (not . isLessEdge) edges
    merged = 
      let lessEdges = mapMaybe extractLessEdge edges in
      map getAllRToC $ eqClasses (\(LessAtom x y _) -> (x, y)) lessEdges

    isLessEdge :: Edge -> Bool
    isLessEdge (LessEdge _) = True
    isLessEdge _ = False

    extractLessEdge :: Edge -> Maybe LessAtom
    extractLessEdge (LessEdge e) = Just e
    extractLessEdge _ = Nothing

    getAllRToC :: [LessAtom] -> (NodeId, NodeId, String)
    -- SAFETY: Output of eqClasses never contains the empty list.
    getAllRToC [] = error "empty list"
    getAllRToC xs@(x:_) = 
      (get laSmaller x, get laLarger x,
        -- Sort order is reversed to put the "most important reason" first.
        allRtoColors (sortBy (comparing Data.Ord.Down) $ map (get laReason) xs))

    allRtoColors :: [Reason] -> String
    allRtoColors reasons = 
      let len = length reasons
          per = if len >1 then ";" ++ show ((1 :: Double)/fromIntegral len) else ""
          colors = map toColor reasons
          scaledColors = map (++per) colors
      in intercalate ":" scaledColors

    toColor :: Reason -> String
    toColor r = case r of
         Adversary      -> "red"
         Formula        -> "black"
         Fresh          -> "blue3"
         InjectiveFacts -> "purple"
         NormalForm     -> "darkorange3"<|MERGE_RESOLUTION|>--- conflicted
+++ resolved
@@ -190,13 +190,7 @@
 nodeColorMap :: [RuleACInst] -> NodeColorMap
 nodeColorMap rules =
     M.fromList $
-<<<<<<< HEAD
       [ (get rInfo ru, getColorForRule (filterAttributes $ ruleAttributes ru) gIdx mIdx)
-=======
-      [ (get rInfo ru, case find colorAttr $ ruleAttributes ru of
-            Just (RuleColor c)     -> c
-            _                      -> hsvToRGB $ getColor (gIdx, mIdx))
->>>>>>> a523848d
       | (gIdx, grp) <- groups, (mIdx, ru) <- zip [0..] grp ]
   where
     groupIdx ru 
@@ -224,7 +218,6 @@
 
     colorAttr (RuleColor _)     = True
     colorAttr _                 = False
-<<<<<<< HEAD
 
     -- Function to filter out role attributes
     filterAttributes :: [RuleAttribute] -> [RuleAttribute]
@@ -232,8 +225,6 @@
 
     isRole (Role _) = True
     isRole _        = False
-=======
->>>>>>> a523848d
 
     -- The hue of the intruder rules
     intruderHue :: Rational
