--- conflicted
+++ resolved
@@ -90,62 +90,67 @@
       where
         dist = distinguish $ length xs
 
--- FIXME: This small split goal preferral is quite hacky when using
--- induction. The problem is that we may end up solving message premise
--- goals all the time instead of performing a necessary split. We should make
--- sure that a split does not get too old.
-smallSplitGoalSize = 3
-
+isNonLoopBreakerProtoFactGoal :: (Goal, (a, Usefulness)) -> Bool
 isNonLoopBreakerProtoFactGoal (PremiseG _ fa, (_, Useful)) =
    not (isKFact fa) && not (isAuthOutFact fa)
 isNonLoopBreakerProtoFactGoal _                            = False
 
 
-isLastProtoFact (PremiseG _ (Fact (ProtoFact _ ('L':'_':_) _) _)) = True
-isLastProtoFact _                                                 = False
-
-isFirstProtoFact (PremiseG _ (Fact (ProtoFact _ ('F':'_':_) _) _)) = True
-isFirstProtoFact _                                                 = False
-
+isLastProtoFact :: Goal -> Bool
+isLastProtoFact (PremiseG _ fa) = isSolveLastFact fa
+isLastProtoFact _               = False
+
+isFirstProtoFact :: Goal -> Bool
+isFirstProtoFact (PremiseG _ fa) = isSolveFirstFact fa
+isFirstProtoFact _               = False
+
+isNotAuthOut :: Goal -> Bool
 isNotAuthOut (PremiseG _ fa) = not (isAuthOutFact fa)
 isNotAuthOut _               = False
 
+msgPremise :: Goal -> Maybe LNTerm
 msgPremise (ActionG _ fa) = do (UpK, m) <- kFactView fa; return m
 msgPremise _              = Nothing
 
+isProgressFact :: Fact t -> Bool
 isProgressFact (factTag -> ProtoFact Linear name 1) = isPrefixOf "ProgressTo_" name
 isProgressFact _ = False
 
+isProgressDisj :: Goal -> Bool
 isProgressDisj (DisjG (Disj disj )) = all (\f ->  (case f of 
         GGuarded Ex [(_,LSortNode)] [Action _ f' ] _ -> isProgressFact f'
         _                                            -> False
         )) disj
-
 isProgressDisj _ = False
 
-isDisjGoalButNotProgress g = (isDisjGoal g) && not (isProgressDisj g)
-
-isLastName lv = isPrefixOf "L_" (lvarName lv)
-
-isFirstName lv = isPrefixOf "F_" (lvarName lv)
-
+isDisjGoalButNotProgress :: Goal -> Bool
+isDisjGoalButNotProgress g = isDisjGoal g && not (isProgressDisj g)
+
+isLastName :: LVar -> Bool
+isLastName lv = "L_" `isPrefixOf` (lvarName lv)
+
+isFirstName :: LVar -> Bool
+isFirstName lv = "F_" `isPrefixOf` (lvarName lv)
+
+isKnowsLastNameGoal :: Goal -> Bool
 isKnowsLastNameGoal goal = case msgPremise goal of
     Just (viewTerm -> Lit (Var lv)) | ((lvarSort lv  == LSortFresh) && isLastName lv)-> True
     _                                                           -> False
 
+isKnowsFirstNameGoal :: Goal -> Bool
 isKnowsFirstNameGoal goal = case msgPremise goal of
     Just (viewTerm -> Lit (Var lv)) | ((lvarSort lv  == LSortFresh) && isFirstName lv)-> True
     _                                                           -> False
 
+isPrivateKnowsGoal :: Goal -> Bool
 isPrivateKnowsGoal goal = case msgPremise goal of
     Just t -> isPrivateFunction t
     _      -> False
 
+isDoubleExpGoal :: Goal -> Bool
 isDoubleExpGoal goal = case msgPremise goal of
     Just (viewTerm2 -> FExp  _ (viewTerm2 -> FMult _)) -> True
     _                                                  -> False
-
-
 
 -- | @sortDecisionTree xs ps@ returns a reordering of @xs@
 -- such that the sublist satisfying @ps!!0@ occurs first,
@@ -161,10 +166,12 @@
 sortDecisionTreeLast (p:ps) xs = sortDecisionTreeLast ps nonsat ++ sat
   where (sat, nonsat) = partition p xs
 
-unmark = map unmarkPremiseG
+unmarkPremiseG :: (Goal, (a, Usefulness))
+    -> (Goal, (a, Usefulness))
 unmarkPremiseG (goal@(PremiseG _ _), (nr, _)) = (goal, (nr, Useful))
 unmarkPremiseG annGoal                        = annGoal
 
+tagUsefulness :: Usefulness -> Int
 tagUsefulness Useful                = 0 :: Int
 tagUsefulness ProbablyConstructible = 1
 tagUsefulness LoopBreaker           = 0
@@ -591,45 +598,59 @@
 
 -- | Utilities for SAPiC translations specifically 
 
-isAuthOutFact (Fact (ProtoFact _ "AuthOut" _) _) = True
+isAuthOutFact :: Fact t -> Bool
+isAuthOutFact (Fact (ProtoFact _ "AuthOut" _) _ _) = True
 isAuthOutFact  _                                 = False
 
-isStateFact (PremiseG _ (Fact (ProtoFact _ n _) _)) = isPrefixOf "State_" n
+isStateFact :: Goal -> Bool
+isStateFact (PremiseG _ (Fact (ProtoFact _ n _) _ _)) = isPrefixOf "State_" n
 isStateFact  _                                 = False
 
-isUnlockAction (ActionG _ (Fact (ProtoFact _ "Unlock" _) _)) = True
+isUnlockAction :: Goal -> Bool
+isUnlockAction (ActionG _ (Fact (ProtoFact _ "Unlock" _) _ _)) = True
 isUnlockAction  _                                 = False
 
-isEventAction (ActionG _ (Fact (ProtoFact _ "Event" _) _)) = True
+isEventAction :: Goal -> Bool
+isEventAction (ActionG _ (Fact (ProtoFact _ "Event" _) _ _ )) = True
 isEventAction  _                                 = False
 
-isMID_Receiver (PremiseG _ (Fact (ProtoFact _ "MID_Receiver" _) _)) = True
+isMID_Receiver :: Goal -> Bool
+isMID_Receiver (PremiseG _ (Fact (ProtoFact _ "MID_Receiver" _) _ _)) = True
 isMID_Receiver  _                                 = False
 
-isMID_Sender (PremiseG _ (Fact (ProtoFact _ "MID_Sender" _) _)) = True
+isMID_Sender :: Goal -> Bool
+isMID_Sender (PremiseG _ (Fact (ProtoFact _ "MID_Sender" _) _ _)) = True
 isMID_Sender  _                                 = False
 
-isFirstInsertAction (ActionG _ (Fact (ProtoFact _ "Insert" _)  (t:_)) ) = 
+isFirstInsertAction :: Goal -> Bool
+isFirstInsertAction (ActionG _ (Fact (ProtoFact _ "Insert" _) _ (t:_)) ) = 
     case t of
-        (viewTerm2 -> FPair (viewTerm2 -> Lit2( Con (Name PubName a)))  _) -> isPrefixOf "F_" (show a)
-        _ -> False
+    (viewTerm2 -> FPair (viewTerm2 -> Lit2( Con (Name PubName a)))  _) -> isPrefixOf "F_" (show a)
+    _ -> False
 isFirstInsertAction _ = False
 
-isLastInsertAction (ActionG _ (Fact (ProtoFact _ "Insert" _)  (t:_)) ) = 
-    case t of
-        (viewTerm2 -> FPair (viewTerm2 -> Lit2( Con (Name PubName a)))  _) -> isPrefixOf "L_" (show a)
-        _ -> False
+isLastInsertAction :: Goal -> Bool
+isLastInsertAction (ActionG _ (Fact (ProtoFact _ "Insert" _) _ (t:_)) ) = 
+        case t of
+            (viewTerm2 -> FPair (viewTerm2 -> Lit2( Con (Name PubName a)))  _) -> not( isPrefixOf "L_" (show a))
+            _ -> False
 isLastInsertAction _ = False
 
-isNotInsertAction (ActionG _ (Fact (ProtoFact _ "Insert" _) _)) = False
+isNotInsertAction :: Goal -> Bool
+isNotInsertAction (ActionG _ (Fact (ProtoFact _ "Insert" _) _ _)) = False
 isNotInsertAction  _                                 = True
 
-isNotReceiveAction (ActionG _ (Fact (ProtoFact _ "Receive" _) _)) = False
+isNotReceiveAction :: Goal -> Bool
+isNotReceiveAction (ActionG _ (Fact (ProtoFact _ "Receive" _) _ _)) = False
 isNotReceiveAction  _                                 = True
 
+isStandardActionGoalButNotInsertOrReceive :: Goal -> Bool
 isStandardActionGoalButNotInsertOrReceive g = 
    (isStandardActionGoal g) && (isNotInsertAction g) && (isNotReceiveAction g)
 
+isStandardActionGoalButNotInsert :: Goal -> Bool
+isStandardActionGoalButNotInsert g = 
+       (isStandardActionGoal g) &&  (isNotInsertAction g) && (not $ isEventAction g)
 
 -- | A ranking function tuned for the automatic verification of
 -- protocols generated with the Sapic tool
@@ -652,6 +673,7 @@
 
     sortOnUsefulness = sortOn (tagUsefulness . snd . snd)
 
+    unmark = map unmarkPremiseG
     solveLast = 
         [ 
         -- isNotInsertAction . fst 
@@ -698,54 +720,6 @@
     isNoLargeSplitGoal goal@(SplitG _) = isSplitGoalSmall goal
     isNoLargeSplitGoal _               = True
 
-    isNonLoopBreakerProtoFactGoal (PremiseG _ fa, (_, Useful)) =
-       not (isKFact fa) && not (isAuthOutFact fa)
-    isNonLoopBreakerProtoFactGoal _                            = False
-
-<<<<<<< HEAD
-    isFirstInsertAction (ActionG _ (Fact (ProtoFact _ "Insert" _)  (t:_)) ) = 
-=======
-    isAuthOutFact (Fact (ProtoFact _ "AuthOut" _) _ _) = True
-    isAuthOutFact  _                                 = False
-
-    isStateFact (PremiseG _ (Fact (ProtoFact _ n _) _ _)) = isPrefixOf "State_" n
-    isStateFact  _                                 = False
-
-    isUnlockAction (ActionG _ (Fact (ProtoFact _ "Unlock" _) _ _)) = True
-    isUnlockAction  _                                 = False
-
-    isFirstInsertAction (ActionG _ (Fact (ProtoFact _ "Insert" _) _ (t:_)) ) =
->>>>>>> bc276753
-        case t of
-            (viewTerm2 -> FPair (viewTerm2 -> Lit2( Con (Name PubName a)))  _) -> isPrefixOf "F_" (show a)
-            _ -> False
-    isFirstInsertAction _ = False
-
-    isLastInsertAction (ActionG _ (Fact (ProtoFact _ "Insert" _) _ (t:_)) ) = 
-        case t of
-            (viewTerm2 -> FPair (viewTerm2 -> Lit2( Con (Name PubName a)))  _) -> isPrefixOf "L_" (show a)
-            _ -> False
-    isLastInsertAction _ = False
-
-    isNotInsertAction (ActionG _ (Fact (ProtoFact _ "Insert" _) _ _)) = False
-    isNotInsertAction  _                                 = True
-
-    isStandardActionGoalButNotInsert g = 
-       (isStandardActionGoal g) &&  (isNotInsertAction g) && (not $ isEventAction g)
-
-
-    isLastProtoFact (PremiseG _ fa) = isSolveLastFact fa
-    isLastProtoFact _               = False
-
-    isFirstProtoFact (PremiseG _ fa) = isSolveFirstFact fa
-    isFirstProtoFact _               = False
-
-    isNotAuthOut (PremiseG _ fa) = not (isAuthOutFact fa)
-    isNotAuthOut _               = False
-
-    msgPremise (ActionG _ fa) = do (UpK, m) <- kFactView fa; return m
-    msgPremise _              = Nothing
-
 --  Problematic when using handles.
 --    isFreshKnowsGoal goal = case msgPremise goal of
 --        Just (viewTerm -> Lit (Var lv)) | lvarSort lv == LSortFresh -> True
@@ -768,6 +742,8 @@
         | length (getDisj (L.get cdCases cd)) == 1 -> Just o
       _                                            -> Nothing
 
+    unmark = map unmarkPremiseG
+
     -- Be conservative on splits that don't exist.
     isSplitGoalSmall (SplitG sid) =
         maybe False (<= smallSplitGoalSize) $ splitSize (L.get sEqStore sys) sid
@@ -777,12 +753,6 @@
     isNoLargeSplitGoal _               = True
 
     sortOnUsefulness = sortOn (tagUsefulness . snd . snd)
-
-
-    tagUsefulness Useful                = 0 :: Int
-    tagUsefulness ProbablyConstructible = 1
-    tagUsefulness LoopBreaker           = 0
-    tagUsefulness CurrentlyDeducible    = 2
 
     solveLast = 
         [ 
@@ -820,80 +790,24 @@
         -- move the rest (mostly more expensive KU-goals) before expensive
         -- equation splits
 
-<<<<<<< HEAD
-=======
     -- FIXME: This small split goal preferral is quite hacky when using
     -- induction. The problem is that we may end up solving message premise
     -- goals all the time instead of performing a necessary split. We should make
     -- sure that a split does not get too old.
     smallSplitGoalSize = 3
 
-    isNonLoopBreakerProtoFactGoal (PremiseG _ fa, (_, Useful)) =
-       not (isKFact fa) && not (isAuthOutFact fa)
-    isNonLoopBreakerProtoFactGoal _                            = False
-
-    isAuthOutFact (Fact (ProtoFact _ "AuthOut" _) _ _) = True
-    isAuthOutFact  _                                 = False
-
-    isMID_Receiver (PremiseG _ (Fact (ProtoFact _ "MID_Receiver" _) _ _)) = True
-    isMID_Receiver  _                                 = False
-
-    isMID_Sender (PremiseG _ (Fact (ProtoFact _ "MID_Sender" _) _ _)) = True
-    isMID_Sender  _                                 = False
-
-    isStateFact (PremiseG _ (Fact (ProtoFact _ n _) _ _)) = isPrefixOf "State_" n
-    isStateFact  _                                 = False
-
-    isUnlockAction (ActionG _ (Fact (ProtoFact _ "Unlock" _) _ _)) = True
-    isUnlockAction  _                                 = False
-
-    isFirstInsertAction (ActionG _ (Fact (ProtoFact _ "Insert" _) _ (t:_)) ) = 
-        case t of
-            (viewTerm2 -> FPair (viewTerm2 -> Lit2( Con (Name PubName a)))  _) -> isPrefixOf "F_" (show a)
-            _ -> False
-    isFirstInsertAction _ = False
-
-    isLastInsertAction (ActionG _ (Fact (ProtoFact _ "Insert" _) _ (t:_)) ) = 
-        case t of
-            (viewTerm2 -> FPair (viewTerm2 -> Lit2( Con (Name PubName a)))  _) -> not( isPrefixOf "L_" (show a))
-            _ -> False
-    isLastInsertAction _ = False
-
-    isNotInsertAction (ActionG _ (Fact (ProtoFact _ "Insert" _) _ _)) = False
-    isNotInsertAction  _                                 = True
-
-    isNotReceiveAction (ActionG _ (Fact (ProtoFact _ "Receive" _) _ _)) = False
-    isNotReceiveAction  _                                 = True
-
-    isStandardActionGoalButNotInsertOrReceive g = 
-       (isStandardActionGoal g) && (isNotInsertAction g) && (isNotReceiveAction g)
-
-
-    isLastProtoFact (PremiseG _ fa) = isSolveLastFact fa
-    isLastProtoFact _               = False
-
-    isFirstProtoFact (PremiseG _ fa) = isSolveFirstFact fa
-    isFirstProtoFact _               = False
-
-    isNotAuthOut (PremiseG _ fa) = not (isAuthOutFact fa)
-    isNotAuthOut _               = False
-
-    msgPremise (ActionG _ fa) = do (UpK, m) <- kFactView fa; return m
-    msgPremise _              = Nothing
-
-    isProgressFact (factTag -> ProtoFact Linear name 1) = isPrefixOf "ProgressTo_" name
-    isProgressFact _ = False
-
-    isProgressDisj (DisjG (Disj disj )) = all (\f ->  (case f of 
-            GGuarded Ex [(_,LSortNode)] [Action _ f' ] _ -> isProgressFact f'
-            _                                            -> False
-            )) disj
+    -- isProgressFact (factTag -> ProtoFact Linear name 1) = isPrefixOf "ProgressTo_" name
+    -- isProgressFact _ = False
+
+    -- isProgressDisj (DisjG (Disj disj )) = all (\f ->  (case f of 
+    --         GGuarded Ex [(_,LSortNode)] [Action _ f' ] _ -> isProgressFact f'
+    --         _                                            -> False
+    --         )) disj
     
-    isProgressDisj _ = False
-
-    isDisjGoalButNotProgress g = (isDisjGoal g) && not (isProgressDisj g)
-
->>>>>>> bc276753
+    -- isProgressDisj _ = False
+
+    -- isDisjGoalButNotProgress g = (isDisjGoal g) && not (isProgressDisj g)
+
 --  Problematic when using handles.
 --    isFreshKnowsGoal goal = case msgPremise goal of
 --        Just (viewTerm -> Lit (Var lv)) | lvarSort lv == LSortFresh -> True
@@ -924,14 +838,6 @@
     sortOnUsefulness = sortOn (tagUsefulness . snd . snd)
 
     unmark = map unmarkPremiseG
-    unmarkPremiseG (goal@(PremiseG _ _), (nr, _)) = (goal, (nr, Useful))
-    unmarkPremiseG annGoal                        = annGoal
-
-    tagUsefulness Useful                = 0 :: Int
-    tagUsefulness ProbablyConstructible = 1
-    tagUsefulness LoopBreaker           = 0
-    tagUsefulness CurrentlyDeducible    = 2
-
     solveLast = 
         [ 
         -- isNotInsertAction . fst 
@@ -968,43 +874,11 @@
     -- sure that a split does not get too old.
     smallSplitGoalSize = 3
 
-    isNonLoopBreakerProtoFactGoal (PremiseG _ fa, (_, Useful)) =
-       not (isKFact fa) && not (isAuthOutFact fa)
-    isNonLoopBreakerProtoFactGoal _                            = False
-
-    isAuthOutFact (Fact (ProtoFact _ "AuthOut" _) _ _) = True
-    isAuthOutFact  _                                 = False
-
-    isStateFact (PremiseG _ (Fact (ProtoFact _ n _) _ _)) = isPrefixOf "State_" n
-    isStateFact  _                                 = False
-
-    isUnlockAction (ActionG _ (Fact (ProtoFact _ "Unlock" _) _ _)) = True
-    isUnlockAction  _                                 = False
-
     isInsertTemplateAction (ActionG _ (Fact (ProtoFact _ "Insert" _) _ (t:_)) ) = 
         case t of
             (viewTerm2 -> FPair (viewTerm2 -> Lit2( Con (Name PubName a)))  _) -> isPrefixOf "template" (show a)
             _ -> False
     isInsertTemplateAction _ = False
-
-    isNotInsertAction (ActionG _ (Fact (ProtoFact _ "Insert" _) _ _)) = False
-    isNotInsertAction  _                                 = True
-
-    isStandardActionGoalButNotInsert g = 
-       (isStandardActionGoal g) &&  (isNotInsertAction g) && (not $ isEventAction g)
-
-
-    isLastProtoFact (PremiseG _ fa) = isSolveLastFact fa
-    isLastProtoFact _               = False
-
-    isFirstProtoFact (PremiseG _ fa) = isSolveFirstFact fa
-    isFirstProtoFact _               = False
-
-    isNotAuthOut (PremiseG _ fa) = not (isAuthOutFact fa)
-    isNotAuthOut _               = False
-
-    msgPremise (ActionG _ fa) = do (UpK, m) <- kFactView fa; return m
-    msgPremise _              = Nothing
 
 --  Problematic when using handles.
 --    isFreshKnowsGoal goal = case msgPremise goal of
@@ -1019,14 +893,6 @@
 
     isMsgOneCaseGoal goal = case msgPremise goal of
         Just (viewTerm -> FApp o _) | o `elem` oneCaseOnly -> True
-        _                                                  -> False
-
-    isPrivateKnowsGoal goal = case msgPremise goal of
-        Just t -> isPrivateFunction t
-        _      -> False
-
-    isDoubleExpGoal goal = case msgPremise goal of
-        Just (viewTerm2 -> FExp  _ (viewTerm2 -> FMult _)) -> True
         _                                                  -> False
 
     -- Be conservative on splits that don't exist.
@@ -1056,16 +922,8 @@
 
     sortOnUsefulness = sortOn (tagUsefulness . snd . snd)
 
-    tagUsefulness Useful                = 0 :: Int
-    tagUsefulness ProbablyConstructible = 1
-    tagUsefulness LoopBreaker           = 1
-    tagUsefulness CurrentlyDeducible    = 2
-
     unmark | allowLoopBreakers = map unmarkPremiseG
            | otherwise         = id
-
-    unmarkPremiseG (goal@(PremiseG _ _), (nr, _)) = (goal, (nr, Useful))
-    unmarkPremiseG annGoal                        = annGoal
 
     -- move the Last proto facts (L_) and large splits to the end by
     -- putting all goals that shouldn't be solved last in front
@@ -1083,9 +941,6 @@
 
     smallSplitGoalSize = 3
 
-    msgPremise (ActionG _ fa) = do (UpK, m) <- kFactView fa; return m
-    msgPremise _              = Nothing
-
     -- Putting the goals together like this ranks them by goal number
     -- within the same priority class, so one type of goal doesn't always win
     -- (assuming the same usefulness)
@@ -1105,9 +960,6 @@
                                 || (isSignatureGoal $ fst goaltuple)
                                 || (isProtoFactGoal goaltuple)
 
-    isNonLoopBreakerProtoFactGoal (PremiseG _ fa, (_, Useful)) = not (isKFact fa)
-    isNonLoopBreakerProtoFactGoal _                            = False
-
     isProtoFactGoal (PremiseG _ fa, (_, _)) = not (isKFact fa)
     isProtoFactGoal _                       = False
 
@@ -1124,17 +976,11 @@
     isSolveFirstGoal (ActionG  _ fa) = isSolveFirstFact fa
     isSolveFirstGoal _               = False
 
-    isLastName lv = isPrefixOf "L_" (lvarName lv)
-    isFirstName lv = isPrefixOf "F_" (lvarName lv)
     isImmediateName lv = isPrefixOf "I_" (lvarName lv)
 
     isNotKnowsLastNameGoal goal = case msgPremise goal of
         Just (viewTerm -> Lit (Var lv)) | ((lvarSort lv  == LSortFresh) && isLastName lv)-> False
         _                                                           -> True
-
-    isKnowsFirstNameGoal goal = case msgPremise goal of
-        Just (viewTerm -> Lit (Var lv)) | ((lvarSort lv  == LSortFresh) && isFirstName lv)-> True
-        _                                                           -> False
 
     isKnowsImmediateNameGoal goal = case msgPremise goal of
         Just (viewTerm -> Lit (Var lv)) | ((lvarSort lv  == LSortFresh) && isImmediateName lv)-> True
@@ -1147,16 +993,9 @@
         Just (viewTerm -> FApp o _) | o `elem` oneCaseOnly -> True
         _                                                  -> False
 
-    isPrivateKnowsGoal goal = case msgPremise goal of
-        Just t -> isPrivateFunction t
-        _      -> False
-
     isSignatureGoal goal = case msgPremise goal of
         Just (viewTerm -> FApp (NoEq (f, _)) _) | (BC.unpack f) == "sign" -> True
         _                                                                 -> False
-    isDoubleExpGoal goal = case msgPremise goal of
-        Just (viewTerm2 -> FExp  _ (viewTerm2 -> FMult _)) -> True
-        _                                                  -> False
 
     -- Be conservative on splits that don't exist.
     isSplitGoalSmall (SplitG sid) =
@@ -1165,15 +1004,6 @@
 
     isNoLargeSplitGoal goal@(SplitG _) = isSplitGoalSmall goal
     isNoLargeSplitGoal _               = True
-
-    -- | @sortDecisionTree xs ps@ returns a reordering of @xs@
-    -- such that the sublist satisfying @ps!!0@ occurs first,
-    -- then the sublist satisfying @ps!!1@, and so on.
-    sortDecisionTree :: (Show a) => [a -> Bool] -> [a] -> [a]
-    sortDecisionTree []     xs = xs
-    sortDecisionTree (p:ps) xs = sat ++ sortDecisionTree ps nonsat
-      where (sat, nonsat) = partition p xs
-
 
 -- | A ranking function tuned for the automatic verification of
 -- classical security protocols that exhibit a well-founded protocol premise
@@ -1194,16 +1024,8 @@
 
     sortOnUsefulness = sortOn (tagUsefulness . snd . snd)
 
-    tagUsefulness Useful                = 0 :: Int
-    tagUsefulness ProbablyConstructible = 1
-    tagUsefulness LoopBreaker           = 1
-    tagUsefulness CurrentlyDeducible    = 2
-
     unmark | allowPremiseGLoopBreakers = map unmarkPremiseG
            | otherwise                 = id
-
-    unmarkPremiseG (goal@(PremiseG _ _), (nr, _)) = (goal, (nr, Useful))
-    unmarkPremiseG annGoal                        = annGoal
 
     notSolveLast =
        [ isNonSolveLastGoal . fst ]
@@ -1232,19 +1054,6 @@
     -- sure that a split does not get too old.
     smallSplitGoalSize = 3
 
-    isNonLoopBreakerProtoFactGoal (PremiseG _ fa, (_, Useful)) =
-      not (isKFact fa) && not (isAuthOutFact fa)
-    isNonLoopBreakerProtoFactGoal _                            = False
-
-    isAuthOutFact (Fact (ProtoFact _ "AuthOut" _) _ _) = True
-    isAuthOutFact  _                                 = False
-
-    isNotAuthOut (PremiseG _ fa) = not (isAuthOutFact fa)
-    isNotAuthOut _               = False
-
-    msgPremise (ActionG _ fa) = do (UpK, m) <- kFactView fa; return m
-    msgPremise _              = Nothing
-
     isNonSolveLastGoal (PremiseG _ fa) = not $ isSolveLastFact fa
     isNonSolveLastGoal (ActionG  _ fa) = not $ isSolveLastFact fa
     isNonSolveLastGoal _               = True
@@ -1261,17 +1070,9 @@
         Just (viewTerm -> FApp o _) | o `elem` oneCaseOnly -> True
         _                                                  -> False
 
-    isPrivateKnowsGoal goal = case msgPremise goal of
-        Just t -> isPrivateFunction t
-        _      -> False
-
     isSignatureGoal goal = case msgPremise goal of
         Just (viewTerm -> FApp (NoEq (f, _)) _) | (BC.unpack f) == "sign" -> True
         _                                                                 -> False
-
-    isDoubleExpGoal goal = case msgPremise goal of
-        Just (viewTerm2 -> FExp  _ (viewTerm2 -> FMult _)) -> True
-        _                                                  -> False
 
     -- Be conservative on splits that don't exist.
     isSplitGoalSmall (SplitG sid) =
@@ -1280,15 +1081,6 @@
 
     isNoLargeSplitGoal goal@(SplitG _) = isSplitGoalSmall goal
     isNoLargeSplitGoal _               = True
-
-    -- | @sortDecisionTree xs ps@ returns a reordering of @xs@
-    -- such that the sublist satisfying @ps!!0@ occurs first,
-    -- then the sublist satisfying @ps!!1@, and so on.
-    sortDecisionTree :: [a -> Bool] -> [a] -> [a]
-    sortDecisionTree []     xs = xs
-    sortDecisionTree (p:ps) xs = sat ++ sortDecisionTree ps nonsat
-      where (sat, nonsat) = partition p xs
-
 
 -- | A ranking function tuned for the automatic verification of
 -- classical security protocols that exhibit a well-founded protocol premise
