--- conflicted
+++ resolved
@@ -171,15 +171,6 @@
 unmarkPremiseG (goal@(PremiseG _ _), (nr, _)) = (goal, (nr, Useful))
 unmarkPremiseG annGoal                        = annGoal
 
-<<<<<<< HEAD
-tagUsefulness :: Usefulness -> Int
-tagUsefulness Useful                = 0 :: Int
-tagUsefulness ProbablyConstructible = 1
-tagUsefulness LoopBreaker           = 0
-tagUsefulness CurrentlyDeducible    = 2
-
-=======
->>>>>>> 0172a40b
 
 ------------------------------------------------------------------------------
 -- Proof Methods
@@ -676,15 +667,12 @@
 
     sortOnUsefulness = sortOn (tagUsefulness . snd . snd)
     unmark = map unmarkPremiseG
-<<<<<<< HEAD
-=======
 
     tagUsefulness Useful                = 0 :: Int
     tagUsefulness ProbablyConstructible = 1
     tagUsefulness LoopBreaker           = 0
     tagUsefulness CurrentlyDeducible    = 2
 
->>>>>>> 0172a40b
     solveLast = 
         [ 
         -- isNotInsertAction . fst 
@@ -753,17 +741,14 @@
         | length (getDisj (L.get cdCases cd)) == 1 -> Just o
       _                                            -> Nothing
 
+    sortOnUsefulness = sortOn (tagUsefulness . snd . snd)
+
     unmark = map unmarkPremiseG
 
-    -- Be conservative on splits that don't exist.
-    isSplitGoalSmall (SplitG sid) =
-        maybe False (<= smallSplitGoalSize) $ splitSize (L.get sEqStore sys) sid
-    isSplitGoalSmall _            = False
-
-    isNoLargeSplitGoal goal@(SplitG _) = isSplitGoalSmall goal
-    isNoLargeSplitGoal _               = True
-
-    sortOnUsefulness = sortOn (tagUsefulness . snd . snd)
+    tagUsefulness Useful                = 0 :: Int
+    tagUsefulness ProbablyConstructible = 1
+    tagUsefulness LoopBreaker           = 0
+    tagUsefulness CurrentlyDeducible    = 2
 
     solveLast = 
         [ 
@@ -807,20 +792,6 @@
     -- sure that a split does not get too old.
     smallSplitGoalSize = 3
 
-<<<<<<< HEAD
-    -- isProgressFact (factTag -> ProtoFact Linear name 1) = isPrefixOf "ProgressTo_" name
-    -- isProgressFact _ = False
-
-    -- isProgressDisj (DisjG (Disj disj )) = all (\f ->  (case f of 
-    --         GGuarded Ex [(_,LSortNode)] [Action _ f' ] _ -> isProgressFact f'
-    --         _                                            -> False
-    --         )) disj
-    
-    -- isProgressDisj _ = False
-
-    -- isDisjGoalButNotProgress g = (isDisjGoal g) && not (isProgressDisj g)
-=======
->>>>>>> 0172a40b
 
 --  Problematic when using handles.
 --    isFreshKnowsGoal goal = case msgPremise goal of
@@ -832,8 +803,6 @@
         Just (viewTerm -> FApp o _) | o `elem` oneCaseOnly -> True
         _                                                  -> False
 
-<<<<<<< HEAD
-=======
     -- Be conservative on splits that don't exist.
     isSplitGoalSmall (SplitG sid) =
         maybe False (<= smallSplitGoalSize) $ splitSize (L.get sEqStore sys) sid
@@ -841,7 +810,6 @@
 
     isNoLargeSplitGoal goal@(SplitG _) = isSplitGoalSmall goal
     isNoLargeSplitGoal _               = True
->>>>>>> 0172a40b
 
 
 -- | A ranking function tuned for a specific model of the
@@ -863,14 +831,11 @@
     sortOnUsefulness = sortOn (tagUsefulness . snd . snd)
 
     unmark = map unmarkPremiseG
-<<<<<<< HEAD
-=======
     tagUsefulness Useful                = 0 :: Int
     tagUsefulness ProbablyConstructible = 1
     tagUsefulness LoopBreaker           = 0
     tagUsefulness CurrentlyDeducible    = 2
 
->>>>>>> 0172a40b
     solveLast = 
         [ 
         -- isNotInsertAction . fst 
@@ -955,6 +920,11 @@
 
     sortOnUsefulness = sortOn (tagUsefulness . snd . snd)
 
+    tagUsefulness Useful                = 0 :: Int
+    tagUsefulness ProbablyConstructible = 1
+    tagUsefulness LoopBreaker           = 1
+    tagUsefulness CurrentlyDeducible    = 2
+
     unmark | allowLoopBreakers = map unmarkPremiseG
            | otherwise         = id
 
@@ -1056,6 +1026,11 @@
       _                                            -> Nothing
 
     sortOnUsefulness = sortOn (tagUsefulness . snd . snd)
+
+    tagUsefulness Useful                = 0 :: Int
+    tagUsefulness ProbablyConstructible = 1
+    tagUsefulness LoopBreaker           = 1
+    tagUsefulness CurrentlyDeducible    = 2
 
     unmark | allowPremiseGLoopBreakers = map unmarkPremiseG
            | otherwise                 = id
