{-# LANGUAGE FlexibleInstances          #-}
{-# LANGUAGE FlexibleContexts          #-}


{-# LANGUAGE PatternGuards          #-}
-- |
-- Copyright   : (c) 2010-2012 Simon Meier, Benedikt Schmidt
--               contributing in 2019: Robert Künnemann, Johannes Wocker
-- License     : GPL v3 (see LICENSE)
--
-- Maintainer  : Simon Meier <iridcode@gmail.com>
-- Portability : portable
--
-- Parsing protocol theories. See the MANUAL for a high-level description of
-- the syntax.
module Theory.Text.Parser (
    parseOpenTheory
  , parseOpenTheoryString
  , parseOpenDiffTheory
  , parseOpenDiffTheoryString
  , parseLemma
  , parseRestriction
  , parseIntruderRules
  , newVariables
  , liftedAddProtoRule
  , liftedAddRestriction
  ) where

import           Prelude                    hiding (id, (.))

import qualified Data.ByteString            as B
import qualified Data.ByteString.Char8      as BC
import           Data.Char                  (isUpper, toUpper)
import           Data.Foldable              (asum)
import           Data.Label
import           Data.Either
import qualified Data.Map                   as M
-- import           Data.Monoid                hiding (Last)
import qualified Data.Set                   as S
import qualified Data.Text                  as T
import qualified Data.Text.Encoding         as TE
import           Data.Color

import           Control.Applicative        hiding (empty, many, optional)
import           Control.Category
import           Control.Monad
import qualified Control.Monad.Fail         as Fail
import qualified Control.Monad.Catch        as Catch

import           Text.Parsec                hiding ((<|>))
import           Text.PrettyPrint.Class     (render)

-- import           System.Process

-- import qualified Extension.Data.Label       as L

import           Term.Substitution
import           Term.SubtermRule
import           Theory
import           Theory.Sapic
import           Theory.Text.Parser.Token

import           Debug.Trace

import           Data.Functor.Identity

------------------------------------------------------------------------------
-- ParseRestriction datatype and functions to parse diff restrictions
------------------------------------------------------------------------------

-- | A restriction describes a property that must hold for all traces.
-- | Restrictions are always used as lemmas in proofs.
data ParseRestriction = ParseRestriction
       { pRstrName       :: String
       , pRstrAttributes :: [RestrictionAttribute]
       , pRstrFormula    :: LNFormula
       }
       deriving( Eq, Ord, Show )


-- | True iff the restriction is a LHS restriction.
isLeftRestriction :: ParseRestriction -> Bool
isLeftRestriction rstr =
     LHSRestriction `elem` pRstrAttributes rstr

-- | True iff the restriction is a RHS restriction.
isRightRestriction :: ParseRestriction -> Bool
isRightRestriction rstr =
     RHSRestriction `elem` pRstrAttributes rstr

-- -- | True iff the restriction is a Both restriction.
-- isBothRestriction :: ParseRestriction -> Bool
-- isBothRestriction rstr =
--      (BothRestriction `elem` pRstrAttributes rstr)

-- | Converts ParseRestrictions to Restrictions
toRestriction :: ParseRestriction -> Restriction
toRestriction rstr = Restriction (pRstrName rstr) (pRstrFormula rstr)

------------------------------------------------------------------------------
-- Lexing and parsing theory files and proof methods
------------------------------------------------------------------------------

-- | Parse a security protocol theory file.
parseOpenTheory :: [String] -- ^ Defined flags
                -> FilePath
                -> IO OpenTheory
parseOpenTheory flags file = parseFile (theory flags) file

-- | Parse a security protocol theory file.
parseOpenDiffTheory :: [String] -- ^ Defined flags
                -> FilePath
                -> IO OpenDiffTheory
parseOpenDiffTheory flags = parseFile (diffTheory flags)


-- | Parse DH intruder rules.
parseIntruderRules
    :: MaudeSig -> String -> B.ByteString -> Either ParseError [IntrRuleAC]
parseIntruderRules msig ctxtDesc =
    parseString ctxtDesc (setState msig >> many intrRule)
  . T.unpack . TE.decodeUtf8

-- | Parse a security protocol theory from a string.
parseOpenTheoryString :: [String]  -- ^ Defined flags.
                      -> String -> Either ParseError OpenTheory
parseOpenTheoryString flags = parseString "<unknown source>" (theory flags)

-- | Parse a security protocol theory from a string.
parseOpenDiffTheoryString :: [String]  -- ^ Defined flags.
                      -> String -> Either ParseError OpenDiffTheory
parseOpenDiffTheoryString flags = parseString "<unknown source>" (diffTheory flags)

-- | Parse a lemma for an open theory from a string.
parseLemma :: String -> Either ParseError (SyntacticLemma ProofSkeleton)
parseLemma = parseString "<unknown source>" lemma

-- | Parse a lemma for an open theory from a string.
parseRestriction :: String -> Either ParseError SyntacticRestriction
parseRestriction = parseString "<unknown source>" (restriction msgvar nodevar)

------------------------------------------------------------------------------
-- Parsing Terms
------------------------------------------------------------------------------

-- | Parse a lit with logical variables parsed by @varp@
vlit :: Parser v -> Parser (NTerm v)
vlit varp = asum [freshTerm <$> freshName, pubTerm <$> pubName, varTerm <$> varp]

-- | Parse an lit with logical variables.
llit :: Parser LNTerm
llit = vlit msgvar

-- | Parse an lit with logical variables without public names in single constants.
llitNoPub :: Parser LNTerm
llitNoPub = asum [freshTerm <$> freshName, varTerm <$> msgvar]

-- | Parse an lit with logical typed variables for SAPIC
ltypedlit :: Parser SapicTerm
ltypedlit = vlit sapicvar

-- | Lookup the arity of a non-ac symbol. Fails with a sensible error message
-- if the operator is not known.
lookupArity :: String -> Parser (Int, Privacy,Constructability)
lookupArity op = do
    maudeSig <- getState
    case lookup (BC.pack op) (S.toList (noEqFunSyms maudeSig) ++ [(emapSymString, (2,Public,Constructor))]) of
        Nothing    -> fail $ "unknown operator `" ++ op ++ "'"
        Just (k,priv,cnstr) -> return (k,priv,cnstr)

-- | Parse an n-ary operator application for arbitrary n.
naryOpApp :: Ord l => Bool -> Parser (Term l) -> Parser (Term l)
naryOpApp eqn plit = do
    op <- identifier
<<<<<<< HEAD
    ar@(k,priv,_) <- lookupArity op
=======
    --traceM $ show op ++ " " ++ show eqn
    when (eqn && op `elem` ["mun", "one", "exp", "mult", "inv", "pmult", "em", "zero", "xor"])
      $ error $ "`" ++ show op ++ "` is a reserved function name for builtins."
    (k,priv) <- lookupArity op
>>>>>>> 3a14c6da
    ts <- parens $ if k == 1
                     then return <$> tupleterm eqn plit
                     else commaSep (msetterm eqn plit)
    let k' = length ts
    when (k /= k') $
        fail $ "operator `" ++ op ++"' has arity " ++ show k ++
               ", but here it is used with arity " ++ show k'
    let app o = if BC.pack op == emapSymString then fAppC EMap else fAppNoEq o
    return $ app (BC.pack op, ar) ts

-- | Parse a binary operator written as @op{arg1}arg2@.
binaryAlgApp :: Ord l => Bool -> Parser (Term l) -> Parser (Term l)
binaryAlgApp eqn plit = do
    op <- identifier
<<<<<<< HEAD
    ar@(k,_,_) <- lookupArity op
    arg1 <- braced (tupleterm plit)
    arg2 <- term plit False
    when (k /= 2) $ fail 
=======
    when (eqn && op `elem` ["mun", "one", "exp", "mult", "inv", "pmult", "em", "zero", "xor"])
      $ error $ "`" ++ show op ++ "` is a reserved function name for builtins."
    (k,priv) <- lookupArity op
    arg1 <- braced (tupleterm eqn plit)
    arg2 <- term plit eqn
    when (k /= 2) $ fail
>>>>>>> 3a14c6da
      "only operators of arity 2 can be written using the `op{t1}t2' notation"
    return $ fAppNoEq (BC.pack op, ar) [arg1, arg2]

diffOp :: Ord l => Bool -> Parser (Term l) -> Parser (Term l)
diffOp eqn plit = do
  ts <- symbol "diff" *> parens (commaSep (msetterm eqn plit))
  when (2 /= length ts) $ fail
    "the diff operator requires exactly 2 arguments"
  diff <- enableDiff <$> getState
  when eqn $ fail $
    "diff operator not allowed in equations"
  when (not diff) $ fail $
    "diff operator found, but flag diff not set"
  let arg1 = head ts
  let arg2 = head (tail ts)
  return $ fAppDiff (arg1, arg2)

-- | Parse a term.
term :: Ord l => Parser (Term l) -> Bool -> Parser (Term l)
term plit eqn = asum
    [ pairing       <?> "pairs"
    , parens (msetterm eqn plit)
    , symbol "1" *> pure fAppOne
    , application <?> "function application"
    , nullaryApp
    , plit
    ]
    <?> "term"
  where
    application = asum $ map (try . ($ plit)) [naryOpApp eqn, binaryAlgApp eqn, diffOp eqn]
    pairing = angled (tupleterm eqn plit)
    nullaryApp = do
      maudeSig <- getState
      -- FIXME: This try should not be necessary.
      asum [ try (symbol (BC.unpack sym)) *> pure (fApp fs [])
           | fs@(NoEq (sym,(0,_,_))) <- S.toList $ funSyms maudeSig ]

-- | A left-associative sequence of exponentations.
expterm :: Ord l => Bool -> Parser (Term l) -> Parser (Term l)
expterm eqn plit = chainl1 (term plit eqn) ((\a b -> fAppExp (a,b)) <$ opExp)

-- | A left-associative sequence of multiplications.
multterm :: Ord l => Bool -> Parser (Term l) -> Parser (Term l)
multterm eqn plit = do
    dh <- enableDH <$> getState
    if dh && not eqn -- if DH is not enabled, do not accept 'multterm's and 'expterm's
        then chainl1 (expterm eqn plit) ((\a b -> fAppAC Mult [a,b]) <$ opMult)
        else term plit eqn

-- | A left-associative sequence of xors.
xorterm :: Ord l => Bool -> Parser (Term l) -> Parser (Term l)
xorterm eqn plit = do
    xor <- enableXor <$> getState
    if xor && not eqn-- if xor is not enabled, do not accept 'xorterms's
        then chainl1 (multterm eqn plit) ((\a b -> fAppAC Xor [a,b]) <$ opXor)
        else multterm eqn plit

-- | A left-associative sequence of multiset unions.
msetterm :: Ord l => Bool -> Parser (Term l) -> Parser (Term l)
msetterm eqn plit = do
    mset <- enableMSet <$> getState
    if mset && not eqn-- if multiset is not enabled, do not accept 'msetterms's
        then chainl1 (xorterm eqn plit) ((\a b -> fAppAC Union [a,b]) <$ opPlus)
        else xorterm eqn plit

-- | A right-associative sequence of tuples.
tupleterm :: Ord l => Bool -> Parser (Term l) -> Parser (Term l)
tupleterm eqn plit = chainr1 (msetterm eqn plit) ((\a b -> fAppPair (a,b)) <$ comma)

-- | Parse a fact annotation
factAnnotation :: Parser FactAnnotation
factAnnotation = asum
  [ opPlus  *> pure SolveFirst
  , opMinus *> pure SolveLast
  , symbol "no_precomp" *> pure NoSources
  ]

-- | Parse a fact that does not necessarily have a term in it.
fact' :: Parser t -> Parser (Fact t)
fact' pterm = try (
    do multi <- option Linear (opBang *> pure Persistent)
       i     <- identifier
       case i of
         []                -> fail "empty identifier"
         (c:_) | isUpper c -> if (map toUpper i == "FR") && multi == Persistent then fail "fresh facts cannot be persistent" else return ()
               | otherwise -> fail "facts must start with upper-case letters"
       ts    <- parens (commaSep pterm)
       ann   <- option [] $ list factAnnotation
       mkProtoFact multi i (S.fromList ann) ts
    <?> "fact" )
  where
    singleTerm _ constr [t] = return $ constr t
    singleTerm f _      ts  = fail $ "fact '" ++ f ++ "' used with arity " ++
                                     show (length ts) ++ " instead of arity one"

    mkProtoFact multi f ann = case map toUpper f of
      "OUT" -> singleTerm f outFact
      "IN"  -> singleTerm f (inFactAnn ann)
      "KU"  -> singleTerm f kuFact
      "KD"  -> singleTerm f kdFact
      "DED" -> singleTerm f dedLogFact
      "FR"  -> singleTerm f freshFact
      _     -> return . protoFactAnn multi f ann

-- | Parse a fact.
fact :: Ord l => Parser (Term l) -> Parser (Fact (Term l))
fact plit = fact' (msetterm False plit)

------------------------------------------------------------------------------
-- Parsing Rules
------------------------------------------------------------------------------

-- | Parse a "(modulo ..)" information.
modulo :: String -> Parser ()
modulo thy = parens $ symbol_ "modulo" *> symbol_ thy

moduloE, moduloAC :: Parser ()
moduloE   = modulo "E"
moduloAC  = modulo "AC"

{- -- This has not been renamed from typing to source, as it is unclear.
-- | Parse a typing assertion modulo E.
typeAssertions :: Parser TypingE
typeAssertions = fmap TypingE $
    do try (symbols ["type", "assertions"])
       optional moduloE
       colon
       many1 ((,) <$> (try (msgvar <* colon))
                  <*> ( commaSep1 (try $ multterm llit) <|>
                        (opMinus *> pure [])
                      )
             )
    <|> pure []
-}

-- | Parse a 'RuleAttribute'.
ruleAttribute :: Parser RuleAttribute
ruleAttribute = asum
    [ symbol "colour=" *> (RuleColor <$> parseColor)
    , symbol "color="  *> (RuleColor <$> parseColor)
    ]
  where
    parseColor = do
        hc <- hexColor
        case hexToRGB hc of
            Just rgb  -> return rgb
            Nothing -> fail $ "Color code " ++ show hc ++ " could not be parsed to RGB"

-- | Parse RuleInfo
protoRuleInfo :: Parser ProtoRuleEInfo
protoRuleInfo = do
                _ <- symbol "rule"
                _ <- optional moduloE
                ident <- identifier
                att <- option [] $ list ruleAttribute
                _ <- colon
                return $ ProtoRuleEInfo (StandRule ident) att []

-- | Parse a protocol rule. For the special rules 'Reveal_fresh', 'Fresh',
-- 'Knows', and 'Learn' no rule is returned as the default theory already
-- contains them.
diffRule :: Parser (DiffProtoRule)
diffRule = do
    ri@(ProtoRuleEInfo (StandRule name) _ _)  <- try protoRuleInfo
    when (name `elem` reservedRuleNames) $
        fail $ "cannot use reserved rule name '" ++ name ++ "'"
    subst <- option emptySubst letBlock
    (ps0,as0,cs0,rs0) <- genericRule msgvar nodevar
    let (ps,as,cs,rs) = apply subst (ps0,as0,cs0,rs0)
    leftRight  <- optionMaybe ( (,) <$> (symbol "left"  *> protoRule) <*> (symbol "right" *> protoRule))
    return $ DiffProtoRule (Rule (modify preRestriction (++ rs) ri) ps cs as (newVariables ps $ cs ++ as)) leftRight

-- | Parse a protocol rule. For the special rules 'Reveal_fresh', 'Fresh',
-- 'Knows', and 'Learn' no rule is returned as the default theory already
-- contains them
protoRule :: Parser (OpenProtoRule)
protoRule = do
    ri@(ProtoRuleEInfo (StandRule name ) _ _)  <- try protoRuleInfo
    when (name `elem` reservedRuleNames) $
        fail $ "cannot use reserved rule name '" ++ name ++ "'"
    subst <- option emptySubst letBlock
    (ps0,as0,cs0,rs0) <- genericRule msgvar nodevar
    let (ps,as,cs,rs) = apply subst (ps0,as0,cs0,rs0)
    variants <- option [] $ symbol "variants" *> commaSep1 protoRuleAC
    return $ OpenProtoRule (Rule (modify preRestriction (++ rs) ri) ps cs as (newVariables ps $ cs ++ as)) variants

-- | Parse RuleInfo
protoRuleACInfo :: Parser ProtoRuleACInfo
protoRuleACInfo = (ProtoRuleACInfo <$> (StandRule <$>
                                        (symbol "rule" *> moduloAC *> identifier))
                               <*> (option [] $ list ruleAttribute))
                               <*> pure (Disj [emptySubstVFresh]) <*> pure []
                               <*  colon

-- | Parse a protocol rule variant modulo AC.
protoRuleAC :: Parser ProtoRuleAC
protoRuleAC = do
    ri@(ProtoRuleACInfo (StandRule name) _ _ _)  <- try protoRuleACInfo
    when (name `elem` reservedRuleNames) $
        fail $ "cannot use reserved rule name '" ++ name ++ "'"
    subst <- option emptySubst letBlock
    (ps0,as0,cs0,rs0) <- genericRule msgvar nodevar
    let (ps,as,cs,_) = apply subst (ps0,as0,cs0,rs0)
    return $ Rule ri ps cs as (newVariables ps $ cs ++ as)

-- | Parse a let block with bottom-up application semantics.
<<<<<<< HEAD
genericletBlock :: (IsConst c, IsVar v) => Parser v -> Parser (VTerm c v) -> Parser (Subst c v)
genericletBlock varp termp = 
    toSubst <$> (symbol "let" *> many1 definition <* symbol "in")
  where
    toSubst = foldr1 compose . map (substFromList . return)
    definition = (,) <$> (varp <* equalSign) <*> termp

=======
-- genericletBlock :: Parser (Term (Lit c v)) -> Parser (Subst c v)
genericletBlock :: (IsVar v) =>  Parser v -> Parser (Subst Name v)
genericletBlock varp =
    toSubst <$> (symbol "let" *> many1 definition <* symbol "in")
  where
    toSubst = foldr1 compose . map (substFromList . return)
    definition = (,) <$> (varp <* equalSign) <*> msetterm False (vlit varp)
>>>>>>> 3a14c6da

letBlock :: Parser LNSubst
letBlock = genericletBlock (sortedLVar [LSortMsg]) (msetterm llit)

-- | Parse an intruder rule.
intrRule :: Parser IntrRuleAC
intrRule = do
    info <- try (symbol "rule" *> moduloAC *> intrInfo <* colon)
    (ps,as,cs,[]) <- genericRule msgvar nodevar -- intruder rules should not introduce restrictions.
    return $ Rule info ps cs as (newVariables ps cs)
  where
    intrInfo = do
        name     <- identifier
        limit    <- option 0 natural
-- FIXME: Parse whether we have a subterm rule or a constant rule
--        Currently we (wrongly) always assume that we have a subterm rule, this prohibits recomputing variants
        case name of
          'c':cname -> return $ ConstrRule (BC.pack cname)
          'd':dname -> return $ DestrRule (BC.pack dname) (fromIntegral limit) True False
          _         -> fail $ "invalid intruder rule name '" ++ name ++ "'"

embeddedRestriction :: Parser a -> Parser a
embeddedRestriction factParser = symbol "_restrict" *> parens factParser <?> "restriction"

-- factOrRestr ::  Parser (Either SyntacticLNFormula LNFact)
factOrRestr :: (Ord v, Hinted v) => Parser v -> Parser v
                -> Parser (Either (SyntacticNFormula v) (NFact v))
factOrRestr varp nodep = Right <$> fact (vlit varp)
              <|> Left <$> embeddedRestriction (standardFormula varp nodep)

genericRule :: (Ord v, Hinted v) => Parser v -> Parser v -> Parser ([Fact (NTerm v)], [Fact (NTerm v)], [Fact (NTerm v)], [SyntacticFormula (String, LSort) Name v]) --- lhs, actions, rhs, restrictions
genericRule varp nodep = do
    lhs         <- list (fact (vlit varp))
    actsAndRsts <-
        (   (pure [] <* symbol "-->")
        <|> (symbol "--[" *> commaSep (factOrRestr varp nodep) <* symbol "]->")
        )
    rhs <- list (fact (vlit varp))
    return (lhs, rights actsAndRsts, rhs, lefts actsAndRsts)

newVariables :: [LNFact] -> [LNFact] -> [LNTerm]
newVariables prems concs = map varTerm $ S.toList newvars
  where
    newvars = S.difference concvars premvars
    premvars = S.fromList $ concatMap getFactVariables prems
    concvars = S.fromList $ concatMap getFactVariables concs

{-
-- | Add facts to a rule.
addFacts :: String        -- ^ Command to be used: add_concs, add_prems
         -> Parser (String, [LNFact])
addFacts cmd =
    (,) <$> (symbol cmd *> identifier <* colon) <*> commaSep1 fact
-}

------------------------------------------------------------------------------
-- Parsing transfer notation
------------------------------------------------------------------------------

{-
-- | Parse an lit with strings for both constants as well as variables.
tlit :: Parser TTerm
tlit = asum
    [ constTerm <$> singleQuoted identifier
    , varTerm  <$> identifier
    ]
-- | Parse a single transfer.
transfer :: Parser Transfer
transfer = do
  tf <- (\l -> Transfer l Nothing Nothing) <$> identifier <* kw DOT
  (do right <- kw RIGHTARROW *> identifier <* colon
      desc <- transferDesc
      return $ tf { tfRecv = Just (desc right) }
   <|>
   do right <- kw LEFTARROW *> identifier <* colon
      descr <- transferDesc
      (do left <- try $ identifier <* kw LEFTARROW <* colon
          descl <- transferDesc
          return $ tf { tfSend = Just (descr right)
                      , tfRecv = Just (descl left) }
       <|>
       do return $ tf { tfSend = Just (descr right) }
       )
   <|>
   do left <- identifier
      (do kw RIGHTARROW
          (do right <- identifier <* colon
              desc <- transferDesc
              return $ tf { tfSend = Just (desc left)
                          , tfRecv = Just (desc right) }
           <|>
           do descl <- colon *> transferDesc
              (do right <- kw RIGHTARROW *> identifier <* colon
                  descr <- transferDesc
                  return $ tf { tfSend = Just (descl left)
                              , tfRecv = Just (descr right) }
               <|>
               do return $ tf { tfSend = Just (descl left) }
               )
           )
       <|>
       do kw LEFTARROW
          (do desc <- colon *> transferDesc
              return $ tf { tfRecv = Just (desc left) }
           <|>
           do right <- identifier <* colon
              desc <- transferDesc
              return $ tf { tfSend = Just (desc right)
                          , tfRecv = Just (desc left) }
           )
       )
    )
  where
    transferDesc = do
        ts        <- tupleterm tlit
        moreConcs <- (symbol "note" *> many1 (try $ fact tlit))
                     <|> pure []
        types     <- typeAssertions
        return $ \a -> TransferDesc a ts moreConcs types
-- | Parse a protocol in transfer notation
transferProto :: Parser [ProtoRuleE]
transferProto = do
    name <- symbol "anb-proto" *> identifier
    braced (convTransferProto name <$> abbrevs <*> many1 transfer)
  where
    abbrevs = (symbol "let"*> many1 abbrev) <|> pure []
    abbrev = (,) <$> try (identifier <* kw EQUAL) <*> multterm tlit
-}

------------------------------------------------------------------------------
-- Parsing Standard and Guarded Formulas
------------------------------------------------------------------------------
-- | Parse an atom with possibly bound logical variables.
blatom :: (Hinted v, Ord v) => Parser v -> Parser v -> Parser (SyntacticAtom (VTerm Name (BVar v)))
blatom varp nodep = (fmap (fmapTerm (fmap Free))) <$> asum
  [ Last        <$> try (symbol "last" *> parens nodevarTerm)        <?> "last atom"
  , flip Action <$> try (fact (vlit varp) <* opAt)        <*> nodevarTerm   <?> "action atom"
  , Syntactic . Pred <$> try (fact (vlit varp))                    <?> "predicate atom"
  , Less        <$> try (nodevarTerm <* opLess)    <*> nodevarTerm   <?> "less atom"
  , EqE         <$> try (msetterm False (vlit varp) <* opEqual) <*> msetterm False (vlit varp) <?> "term equality"
  , EqE         <$>     (nodevarTerm  <* opEqual)  <*> nodevarTerm   <?> "node equality"
  ]
  where
    nodevarTerm = (lit . Var) <$> nodep

-- | Parse an atom of a formula.
fatom :: (Hinted v, Ord v) => Parser v -> Parser v -> Parser (SyntacticNFormula v)
fatom varp nodep = asum
  [ pure lfalse <* opLFalse
  , pure ltrue  <* opLTrue
  , Ato <$> try (blatom varp nodep)
  , quantification
  , parens (iff varp nodep)
  ]
  where
    quantification = do
        q <- (pure forall <* opForall) <|> (pure exists <* opExists)
        vs <- many1 (try varp <|> nodep)  <* dot
        f  <- iff varp nodep
        return $ foldr (hinted q) f vs

-- | Parse a negation.
negation :: (Hinted v, Ord v) => Parser v -> Parser v -> Parser (SyntacticNFormula v)
negation varp nodep = opLNot *> (Not <$> (fatom varp nodep)) <|> (fatom varp nodep)

-- | Parse a left-associative sequence of conjunctions.
conjuncts :: (Hinted v, Ord v) => Parser v -> Parser v -> Parser (SyntacticNFormula v)
conjuncts varp nodep = chainl1 (negation varp nodep) ((.&&.) <$ opLAnd)

-- | Parse a left-associative sequence of disjunctions.
disjuncts :: (Hinted v, Ord v) => Parser v -> Parser v -> Parser (SyntacticNFormula v)
disjuncts varp nodep = chainl1 (conjuncts varp nodep) ((.||.) <$ opLOr)

-- | An implication.
imp :: (Hinted v, Ord v) => Parser v -> Parser v -> Parser (SyntacticNFormula v)
imp varp nodep = do
  lhs <- disjuncts varp nodep
  asum [ opImplies *> ((lhs .==>.) <$> imp varp nodep)
       , pure lhs ]

-- | An logical equivalence.
-- iff :: Parser SyntacticLNFormula
-- iff :: Parser (VTerm n v) -> Parser (SyntacticFormula (String, LSort) n v)
iff :: (Hinted v, Ord v) => Parser v  -> Parser v -> Parser (SyntacticNFormula v)
iff varp nodep = do
  lhs <- imp varp nodep
  asum [opLEquiv *> ((lhs .<=>.) <$> imp varp nodep), pure lhs ]

-- | Parse a standard formula.
-- standardFormula :: Parser (SyntacticLNFormula)
standardFormula :: (Hinted v, Ord v) => Parser v  -> Parser v -> Parser (SyntacticNFormula v)
standardFormula = iff


plainFormula :: Parser LNFormula
plainFormula = try $ do
    lnf <- toLNFormula <$> (standardFormula msgvar nodevar)
    case lnf of
        Nothing -> fail "Syntactic sugar is not allowed, guarded formula expected."
        Just lnf' -> return lnf'

-- | Parse a guarded formula using the hack of parsing a standard formula and
-- converting it afterwards.
-- FIXME: Write a proper parser.
guardedFormula :: Parser LNGuarded
guardedFormula = do
    pf <- plainFormula
    case formulaToGuarded pf of
           Left d   -> fail $ render d
           Right gf -> return gf


------------------------------------------------------------------------------
-- Parsing Restrictions
------------------------------------------------------------------------------

-- | Parse a 'RestrictionAttribute'.
restrictionAttribute :: Parser RestrictionAttribute
restrictionAttribute = asum
  [ symbol "left"          *> pure LHSRestriction
  , symbol "right"         *> pure RHSRestriction
  , symbol "both"          *> pure BothRestriction
  ]

-- | Parse a restriction.
restriction :: (Hinted v, Ord v) => Parser v -> Parser v
                -> Parser (ProtoRestriction (SyntacticNFormula v))
restriction varp nodep = Restriction <$> (symbol "restriction" *> identifier <* colon)
                          <*> doubleQuoted (standardFormula varp nodep)

-- | Fail on parsing an old "axiom" keyword.
--legacyAxiom :: Parser Restriction
--legacyAxiom = symbol "axiom" *> fail "Using 'axiom' is retired notation, replace all uses of 'axiom' by 'restriction'."

-- | Parse a legacy axiom, now called restriction.
legacyAxiom :: Parser SyntacticRestriction
legacyAxiom = trace ("Deprecation Warning: using 'axiom' is retired notation, replace all uses of 'axiom' by 'restriction'.") Restriction <$> (symbol "axiom" *> identifier <* colon)
                          <*> doubleQuoted (standardFormula msgvar nodevar)

-- | Parse a diff restriction.
diffRestriction :: Parser ParseRestriction
diffRestriction = ParseRestriction <$> (symbol "restriction" *> identifier)
                    <*> (option [] $ list restrictionAttribute)
                    <*> (colon *> doubleQuoted plainFormula)

-- | Fail on parsing an old "axiom" keyword.
--legacyDiffAxiom :: Parser ParseRestriction
--legacyDiffAxiom = symbol "axiom" *> fail "Using 'axiom' is retired notation, replace all uses of 'axiom' by 'restriction'."

-- | Parse a legacy diff axiom, now called restriction. Emits warning.
legacyDiffAxiom :: Parser ParseRestriction
legacyDiffAxiom = trace ("Deprecation Warning: using 'axiom' is retired notation, replace all uses of 'axiom' by 'restriction'.") ParseRestriction <$> (symbol "axiom" *> identifier)
              <*> (option [] $ list restrictionAttribute)
              <*> (colon *> doubleQuoted plainFormula)

------------------------------------------------------------------------------
-- Parsing Lemmas
------------------------------------------------------------------------------

-- | Parse a 'LemmaAttribute'.
lemmaAttribute :: Bool -> Parser LemmaAttribute
lemmaAttribute diff = asum
  [ symbol "typing"        *> trace ("Deprecation Warning: using 'typing' is retired notation, replace all uses of 'typing' by 'sources'.\n") pure SourceLemma -- legacy support, emits deprecation warning
--  , symbol "typing"        *> fail "Using 'typing' is retired notation, replace all uses of 'typing' by 'sources'."
  , symbol "sources"       *> pure SourceLemma
  , symbol "reuse"         *> pure ReuseLemma
  , symbol "diff_reuse"    *> pure ReuseDiffLemma
  , symbol "use_induction" *> pure InvariantLemma
  , symbol "hide_lemma="   *> (HideLemma <$> identifier)
  , symbol "heuristic="    *> (LemmaHeuristic <$> parseGoalRanking)
  , symbol "left"          *> pure LHSLemma
  , symbol "right"         *> pure RHSLemma
--   , symbol "both"          *> pure BothLemma
  ]
  where
    parseGoalRanking = case diff of
        True  -> map charToGoalRankingDiff <$> many1 letter
        False -> map charToGoalRanking     <$> many1 letter

-- | Parse a 'TraceQuantifier'.
traceQuantifier :: Parser TraceQuantifier
traceQuantifier = asum
  [ symbol "all-traces" *> pure AllTraces
  , symbol "exists-trace"  *> pure ExistsTrace
  ]

protoLemma :: Parser f -> Parser (ProtoLemma f ProofSkeleton)
protoLemma parseFormula = skeletonLemma <$> (symbol "lemma" *> optional moduloE *> identifier)
                      <*> (option [] $ list (lemmaAttribute False))
                      <*> (colon *> option AllTraces traceQuantifier)
                      <*> doubleQuoted parseFormula
                      <*> (proofSkeleton <|> pure (unproven ()))

-- | Parse a lemma.
lemma :: Parser (SyntacticLemma ProofSkeleton)
lemma = protoLemma $ standardFormula msgvar nodevar

-- | Parse a lemma w/o syntactic sugar
plainLemma :: Parser (Lemma ProofSkeleton)
plainLemma = protoLemma plainFormula

-- | Parse a diff lemma.
diffLemma :: Parser (DiffLemma DiffProofSkeleton)
diffLemma = skeletonDiffLemma <$> (symbol "diffLemma" *> identifier)
                              <*> (option [] $ list (lemmaAttribute True))
                              <*> (colon *> (diffProofSkeleton <|> pure (diffUnproven ())))


------------------------------------------------------------------------------
-- Parsing Proofs
------------------------------------------------------------------------------

-- | Parse a node premise.
nodePrem :: Parser NodePrem
nodePrem = parens ((,) <$> nodevar
                       <*> (comma *> fmap (PremIdx . fromIntegral) natural))

-- | Parse a node conclusion.
nodeConc :: Parser NodeConc
nodeConc = parens ((,) <$> nodevar
                       <*> (comma *> fmap (ConcIdx .fromIntegral) natural))

-- | Parse a goal.
goal :: Parser Goal
goal = asum
    [ premiseGoal
    , actionGoal
    , chainGoal
    , disjSplitGoal
    , eqSplitGoal
    ]
  where
    actionGoal = do
        fa <- try (fact llit <* opAt)
        i  <- nodevar
        return $ ActionG i fa

    premiseGoal = do
        (fa, v) <- try ((,) <$> fact llit <*> opRequires)
        i  <- nodevar
        return $ PremiseG (i, v) fa

    chainGoal = ChainG <$> (try (nodeConc <* opChain)) <*> nodePrem

    disjSplitGoal = (DisjG . Disj) <$> sepBy1 guardedFormula (symbol "∥")

    eqSplitGoal = try $ do
        symbol_ "splitEqs"
        parens $ (SplitG . SplitId . fromIntegral) <$> natural


-- | Parse a proof method.
proofMethod :: Parser ProofMethod
proofMethod = asum
  [ symbol "sorry"         *> pure (Sorry Nothing)
  , symbol "simplify"      *> pure Simplify
  , symbol "solve"         *> (SolveGoal <$> parens goal)
  , symbol "contradiction" *> pure (Contradiction Nothing)
  , symbol "induction"     *> pure Induction
  ]

-- | Parse a proof skeleton.
proofSkeleton :: Parser ProofSkeleton
proofSkeleton =
    solvedProof <|> finalProof <|> interProof
  where
    solvedProof =
        symbol "SOLVED" *> pure (LNode (ProofStep Solved ()) M.empty)

    finalProof = do
        method <- symbol "by" *> proofMethod
        return (LNode (ProofStep method ()) M.empty)

    interProof = do
        method <- proofMethod
        cases  <- (sepBy oneCase (symbol "next") <* symbol "qed") <|>
                  ((return . (,) "") <$> proofSkeleton          )
        return (LNode (ProofStep method ()) (M.fromList cases))

    oneCase = (,) <$> (symbol "case" *> identifier) <*> proofSkeleton

-- | Parse a proof method.
diffProofMethod :: Parser DiffProofMethod
diffProofMethod = asum
  [ symbol "sorry"            *> pure (DiffSorry Nothing)
  , symbol "rule-equivalence" *> pure DiffRuleEquivalence
  , symbol "backward-search"  *> pure DiffBackwardSearch
  , symbol "step"             *> (DiffBackwardSearchStep <$> parens proofMethod)
  , symbol "ATTACK"           *> pure DiffAttack
  ]

-- | Parse a diff proof skeleton.
diffProofSkeleton :: Parser DiffProofSkeleton
diffProofSkeleton =
    solvedProof <|> finalProof <|> interProof
  where
    solvedProof =
        symbol "MIRRORED" *> pure (LNode (DiffProofStep DiffMirrored ()) M.empty)

    finalProof = do
        method <- symbol "by" *> diffProofMethod
        return (LNode (DiffProofStep method ()) M.empty)

    interProof = do
        method <- diffProofMethod
        cases  <- (sepBy oneCase (symbol "next") <* symbol "qed") <|>
                  ((return . (,) "") <$> diffProofSkeleton          )
        return (LNode (DiffProofStep method ()) (M.fromList cases))

    oneCase = (,) <$> (symbol "case" *> identifier) <*> diffProofSkeleton

------------------------------------------------------------------------------
-- Parsing Signatures
------------------------------------------------------------------------------

-- | Builtin signatures.
builtins :: OpenTheory -> Parser OpenTheory
builtins thy0 =do
            _  <- symbol "builtins"
            _  <- colon
            l <- commaSep1 builtinTheory -- l is list of lenses to set options to true with
                                         -- builtinTheory modifies signature in state.
            return $ foldl setOption' thy0 l
  where
    setOption' thy Nothing  = thy
    setOption' thy (Just l) = setOption l thy
    extendSig msig = do
        modifyState (`mappend` msig)
        return Nothing
    builtinTheory = asum
      [ try (symbol "diffie-hellman")
          *> extendSig dhMaudeSig
      , try (symbol "bilinear-pairing")
          *> extendSig bpMaudeSig
      , try (symbol "multiset")
          *> extendSig msetMaudeSig
      , try (symbol "xor")
          *> extendSig xorMaudeSig
      , try (symbol "symmetric-encryption")
          *> extendSig symEncMaudeSig
      , try (symbol "asymmetric-encryption")
          *> extendSig asymEncMaudeSig
      , try (symbol "signing")
          *> extendSig signatureMaudeSig
      , try (symbol "revealing-signing")
          *> extendSig revealSignatureMaudeSig
      , try (symbol "locations-report")
          *>  do
          modifyState (`mappend` locationReportMaudeSig)
          return (Just transReport)
      , try ( symbol "reliable-channel")
             *> return (Just transReliable)
      , symbol "hashing"
          *> extendSig hashMaudeSig
      ]

diffbuiltins :: Parser ()
diffbuiltins =
    symbol "builtins" *> colon *> commaSep1 builtinTheory *> pure ()
  where
    extendSig msig = modifyState (`mappend` msig)
    builtinTheory = asum
      [ try (symbol "diffie-hellman")
          *> extendSig dhMaudeSig
      , try (symbol "bilinear-pairing")
          *> extendSig bpMaudeSig
      , try (symbol "multiset")
          *> extendSig msetMaudeSig
      , try (symbol "xor")
          *> extendSig xorMaudeSig
      , try (symbol "symmetric-encryption")
          *> extendSig symEncMaudeSig
      , try (symbol "asymmetric-encryption")
          *> extendSig asymEncMaudeSig
      , try (symbol "signing")
          *> extendSig signatureMaudeSig
      , try (symbol "revealing-signing")
          *> extendSig revealSignatureMaudeSig
      , symbol "hashing"
          *> extendSig hashMaudeSig
      ]


functionType :: Parser ([SapicType], SapicType)
functionType = try (do
                    _  <- opSlash
                    k  <- fromIntegral <$> natural
                    return (replicate k defaultSapicType, defaultSapicType)
                   )
                <|>(do
                    argTypes  <- parens (commaSep (Just <$> identifier))
                    _         <- colon
                    outType   <- Just <$> identifier
                    return (argTypes, outType)
                    )

-- | Parse a 'FunctionAttribute'.
functionAttribute :: Parser (Either Privacy Constructability)
functionAttribute = asum
  [ symbol "private"       *> pure (Left Private)
  , symbol "destructor"    *> pure (Right Destructor)
  ]


function :: Parser SapicFunSym
function =  do
        f   <- BC.pack <$> identifier
        (argTypes,outType) <- functionType
        atts <- option [] $ list functionAttribute
        if (BC.unpack f `elem` ["mun", "one", "exp", "mult", "inv", "pmult", "em", "zero", "xor"])
          then fail $ "`" ++ BC.unpack f ++ "` is a reserved function name for builtins."
          else return ()
        sig <- getState
        let k = length argTypes  
        let priv = if Private `elem` lefts atts then Private else Public
        let destr = if Destructor `elem` rights atts then Destructor else Constructor
        case lookup f [ o | o <- (S.toList $ stFunSyms sig)] of
          Just kp' | kp' /= (k,priv,destr) ->
            fail $ "conflicting arities/private " ++
                   show kp' ++ " and " ++ show (k,priv,destr) ++
                   " for `" ++ BC.unpack f
          _ -> do
                setState (addFunSym (f,(k,priv,destr)) sig)
                return ((f,(k,priv,destr)),argTypes,outType)

functions :: Parser [SapicFunSym]
functions =
    (try (symbol "functions") <|> symbol "function") *> colon *> commaSep1 function

equations :: Parser ()
equations =
      symbol "equations" *> colon *> commaSep1 equation *> pure ()
    where
      equation = do
        rrule <- RRule <$> term llitNoPub True <*> (equalSign *> term llitNoPub True)
        case rRuleToCtxtStRule rrule of
          Just str ->
              modifyState (addCtxtStRule str)
          Nothing  ->
              fail $ "Not a correct equation: " ++ show rrule

-- | options
options :: OpenTheory -> Parser OpenTheory
options thy0 =do
            _  <- symbol "options"
            _  <- colon
            l <- commaSep1 builtinTheory -- l is list of lenses to set options to true with
                                         -- builtinTheory modifies signature in state.
            return $ foldl setOption' thy0 l
  where
    setOption' thy Nothing  = thy
    setOption' thy (Just l) = setOption l thy
    builtinTheory = asum
      [  try (symbol "translation-progress")
             *> return (Just transProgress)
        , symbol "translation-allow-pattern-lookups"
             *> return (Just transAllowPatternMatchinginLookup)
      ]


predicate :: Parser Predicate
predicate = do
           f <- fact' lvar
           _ <- symbol "<=>"
           form <- plainFormula
           return $ Predicate f form
           <?> "predicate declaration"

preddeclaration :: OpenTheory -> Parser OpenTheory
preddeclaration thy = do
                    _          <- try (symbol "predicates") <|> symbol "predicate"
                    _          <- colon
                    predicates <- commaSep1 predicate
                    thy'       <-  foldM liftedAddPredicate thy predicates
                    return thy'
                    <?> "predicate block"

-- | parse a export declaration

export :: OpenTheory -> Parser OpenTheory
export thy = do
                    _          <- try (symbol "export")
                    tag          <- identifier
                    _          <- colon
                    text       <- doubleQuoted $ many bodyChar -- TODO Gotta use some kind of text.
                    thy'       <- let ei = ExportInfo tag text
                                  in liftMaybeToEx (DuplicateItem (SapicItem (ExportInfoItem ei))) (addExportInfo ei thy)

                    return thy'
                    <?> "export block"
              where
                bodyChar = try $ do
                  c <- anyChar
                  case c of
                    '\\' -> char '\\' <|> char '"'
                    '"'  -> mzero
                    _    -> return c

-- used for debugging
-- println :: String -> ParsecT String u Identity ()
-- println str = traceShowM str


-- | parse a process definition (let P = .. )
processDef :: OpenTheory -> Parser ProcessDef
processDef thy= do
                letIdentifier
                i <- BC.pack <$> identifier
                equalSign
                p <- process thy
                return (ProcessDef (BC.unpack i) p )

-- | Parse a variable in SAPIC that is typed
sapicterm :: Parser (Term (Lit Name SapicLVar))
sapicterm = msetterm (vlit sapicvar)

-- | Parse a single sapic action, i.e., a thing that can appear before the ";"
-- (This includes almost all items that are followed by one instead of two
-- processes, the exception is replication)
sapicAction :: Parser LSapicAction
sapicAction = try (do
                        _ <- symbol "new"
                        s <- sapicvar
                        return (New s)
                   )
               <|> try (do
                        _ <- symbol "in"
                        _ <- symbol "("
                        t <- msetterm False ltypedlit
                        _ <- symbol ")"
                        return (ChIn Nothing t)
                   )
               <|> try (do
                        _ <- symbol "in"
                        _ <- symbol "("
                        t <- msetterm False ltypedlit
                        _ <- comma
                        t' <- msetterm False ltypedlit
                        _ <- symbol ")"
                        return (ChIn (Just t) t')
                   )
               <|> try (do
                        _ <- symbol "out"
                        _ <- symbol "("
                        t <- msetterm False ltypedlit
                        _ <- symbol ")"
                        return (ChOut Nothing t)
                   )
               <|> try (do
                        _ <- symbol "out"
                        _ <- symbol "("
                        t <- msetterm False ltypedlit
                        _ <- comma
                        t' <- msetterm False ltypedlit
                        _ <- symbol ")"
                        return (ChOut (Just t) t')
                   )
               <|> try (do
                        _ <- symbol "insert"
                        t <- msetterm False ltypedlit
                        _ <- comma
                        t' <- msetterm False ltypedlit
                        return (Insert t t')
                   )
               <|> try (do
                        _ <- symbol "delete"
                        t <- msetterm False ltypedlit
                        return (Delete t)
                   )
               <|> try (do
                        _ <- symbol "lock"
                        t <- msetterm False ltypedlit
                        return (Lock t)
                   )
               <|> try (do
                        _ <- symbol "unlock"
                        t <- msetterm False ltypedlit
                        return (Unlock t)
                   )
               <|> try (do
                        _ <- symbol "event"
                        f <- fact ltypedlit
                        return (Event f)
                   )
               <|> try (do
                        r <- genericRule sapicvar sapicnodevar
                        return (MSR r)
                   )
-- | Parse a process. Process combinators like | are left-associative (not that
-- it matters), so we had to split the grammar for processes in two, so that
-- the precedence is expressed in a way that can be directly encoded in Parsec.
-- This is the grammar, more or less. (Process definition is written down in
-- a way that you can read of the precise definition from there
-- process:
--     | LP process RP
--     | LP process RP AT multterm
--     | actionprocess PARALLEL process
--     | actionprocess PLUS process
--     null

-- actionprocess:
--     | sapic_action optprocess
--     | NULL
--     | REP process
--     | IF if_cond THEN process ELSE process
--     | IF if_cond THEN process
--     | LOOKUP term AS literal IN process ELSE process
--     | LOOKUP term AS literal IN process
--     | LET id_eq_termseq IN process
--     | LET id_not_res EQ REPORT LP multterm RP IN process
--     | IDENTIFIER
--     | msr
process :: OpenTheory -> Parser PlainProcess
process thy=
            -- left-associative NDC and parallel using chainl1.
            -- Note: this roughly encodes the following grammar:
            -- <|>   try   (do
            --             p1 <- actionprocess thy
            --             opParallel
            --             p2 <- process thy
            --             return (ProcessParallel p1 p2))
                  try  (chainl1 (actionprocess thy) (
                             do { _ <- try opNDC; return (ProcessComb NDC mempty)}
                         <|> do { _ <- try opParallelDepr; return (ProcessComb Parallel mempty)}
                         <|> do { _ <- opParallel; return (ProcessComb Parallel mempty)}
                  ))
            <|>   try (do    -- parens parser + at multterm
                        _ <- symbol "("
                        p <- process thy
                        _ <- symbol ")"
                        _ <- symbol "@"
                        m <- msetterm False ltypedlit
                        case Catch.catch (applyProcess (substFromList [(SapicLVar (LVar "_loc_" LSortMsg 0) defaultSapicType,m)]) p) (fail . prettyLetExceptions) of
                            (Left err) -> fail $ show err -- Should never occur, we handle everything above
                            (Right p') -> return p'
                        )
            <|>    try  (do -- parens parser
                        _ <- symbol "("
                        p <- process thy
                        _ <- symbol ")"
                        return p)
<<<<<<< HEAD
            <|>    try  (do -- let expression parser
                        subst <- genericletBlock sapicvar sapicterm
                        p <- process thy
                        case Catch.catch (applyProcess subst p) (\ e  -> fail $ prettyLetExceptions e) of 
                            (Left err) -> fail $ show err -- Should never occur, we handle everything above
                            (Right p') -> return p'
                        )
=======
            -- <|>    try  (do -- let expression parser
            --             subst <- genericletBlock sapicvar
            --             p <- process thy
            --             case Catch.catch (applyProcess subst p) (\ e  -> fail $ prettyLetExceptions e) of
            --                 (Left err) -> fail $ show err -- Should never occur, we handle everything above
            --                 (Right p') -> return p'
            --             )
>>>>>>> 3a14c6da
            <|>    do       -- action at top-level
                        p <- actionprocess thy
                        return p

actionprocess :: OpenTheory -> Parser PlainProcess
actionprocess thy=
            try (do         -- replication parser
                        _ <- symbol "!"
                        p <- process thy
                        return (ProcessAction Rep mempty p))
            <|> try (do     -- lookup / if with and w/o else branches
                        _ <- symbol "lookup"
                        t <- msetterm False ltypedlit
                        _ <- symbol "as"
                        v <- sapicvar
                        _ <- symbol "in"
                        p <- process thy
                        _ <- symbol "else"
                        q <- process thy
                        return (ProcessComb (Lookup t v) mempty p q)
                   )
            <|> try (do
                        _ <- symbol "lookup"
                        t <- msetterm False ltypedlit
                        _ <- symbol "as"
                        v <- sapicvar
                        _ <- symbol "in"
                        p <- process thy
                        return (ProcessComb (Lookup t v) mempty p (ProcessNull mempty))
                   )
            <|> try (do
                        _ <- symbol "if"
                        t1 <- msetterm False ltypedlit
                        _ <- opEqual
                        t2 <- msetterm False ltypedlit
                        _ <- symbol "then"
                        p <- process thy
                        q <- option (ProcessNull mempty) (symbol "else" *> process thy)
                        return (ProcessComb (CondEq t1 t2  ) mempty p q)
                        <?> "conditional process (with equality)"
                   )
            <|>    try  (do -- let expression parser
                        subst <- genericletBlock sapicvar
                        p     <- process thy
                        case Catch.catch (applyProcess subst p) (\ e  -> fail $ prettyLetExceptions e) of
                            (Left err) -> fail $ show err -- Should never occur, we handle everything above
                            (Right p') -> return p'
                        )

            <|> try (do
                        _ <- symbol "let"
                        t1 <- msetterm False ltypedlit
                        _ <- opEqual
                        t2 <- msetterm False ltypedlit
                        _ <- symbol "in"
                        p <- process thy
                        q <- option (ProcessNull mempty) (symbol "else" *> process thy)
                        return (ProcessComb (Let t1 t2) mempty p q)
                        <?> "let binding"
                   )
            <|> try (do
                        _ <- symbol "if"
                        frml <- standardFormula sapicvar sapicnodevar
                        _ <- symbol "then"
                        p <- process thy
                        q <- option (ProcessNull mempty) (symbol "else" *> process thy)
                        return (ProcessComb (Cond frml) mempty p q)
                        <?> "conditional process (with predicate)"
                   )
            -- <|> try (do
            --             _ <- symbol "if"
            --             t1 <- msetterm llit
            --             _ <- opEqual
            --             t2 <- msetterm llit
            --             _ <- symbol "then"
            --             p <- process thy
            --             return (ProcessComb (CondEq t1 t2  ) mempty p (ProcessNull mempty))
            --        )
            -- <|> try (do
            --             _ <- symbol "if"
            --             pr <- fact llit
            --             _ <- symbol "then"
            --             p <- process thy
            --             return (ProcessComb (Cond pr) mempty p (ProcessNull mempty))
            --        )
            <|> try ( do  -- sapic actions are constructs separated by ";"
                        s <- sapicAction
                        _ <- opSeq
                        p <- actionprocess thy
                        return (ProcessAction s mempty p))
            <|> try ( do  -- allow trailing actions (syntactic sugar for action; 0)
                        s <- sapicAction
                        return (ProcessAction s mempty (ProcessNull mempty)))
            <|> try (do   -- null process: terminating element
                        _ <- opNull
                        return (ProcessNull mempty) )
            <|> try   (do -- parse identifier
                        -- println ("test process identifier parsing Start")
                        i <- BC.pack <$> identifier
                        a <- let p = checkProcess (BC.unpack i) thy in
                             (\x -> paddAnn x [ProcessName $ BC.unpack i]) <$> p
                        return a
                        )
<<<<<<< HEAD
            <|>    try  (do -- let expression parser
                        subst <- genericletBlock sapicvar sapicterm
                        p     <- process thy
                        case Catch.catch (applyProcess subst p) (\ e  -> fail $ prettyLetExceptions e) of 
                            (Left err) -> fail $ show err -- Should never occur, we handle everything above
                            (Right p') -> return p'
=======
            <|>   try (do    -- parens parser + at multterm
                        _ <- symbol "("
                        p <- process thy
                        _ <- symbol ")"
                        _ <- symbol "@"
                        m <- msetterm False ltypedlit
                        return $ paddAnn p [ProcessLoc m]
>>>>>>> 3a14c6da
                        )
            <|> try (do        -- parens parser
                        _ <- symbol "("
                        p <- process thy
                        _ <- symbol ")"
                        return p
                    )

heuristic :: Bool -> Parser [GoalRanking]
heuristic diff = do
      symbol "heuristic" *> colon *> parseGoalRanking
  where
    parseGoalRanking = case diff of
        True  -> map charToGoalRankingDiff <$> identifier
        False -> map charToGoalRanking     <$> identifier


------------------------------------------------------------------------------
-- Parsing Theories
------------------------------------------------------------------------------

-- | Exception type for catching parsing errors
data ParsingException = UndefinedPredicate FactTag
                      | DuplicateItem OpenTheoryItem
                      | TryingToAddFreshRule

instance Show (ParsingException) where
    show (UndefinedPredicate facttag) = "undefined predicate "
                                         ++ showFactTagArity facttag
                                         -- ++ " in lemma: "
                                         -- ++ get lName lem
                                         -- ++ "."
    show (DuplicateItem (RuleItem ru)) = "duplicate rule: " ++ render (prettyRuleName $ get oprRuleE ru)
    show (DuplicateItem (LemmaItem lem)) =  "duplicate lemma: " ++ get lName lem
    show (DuplicateItem (RestrictionItem rstr)) =  "duplicate restriction: " ++ get rstrName rstr
    show (DuplicateItem (TextItem _)) =  undefined
    show (DuplicateItem (PredicateItem pr)) =  "duplicate predicate: " ++ render (prettyFact prettyLVar (get pFact pr))
    show (DuplicateItem (SapicItem (ProcessItem _))) =  undefined
    show (DuplicateItem (SapicItem (ProcessDefItem pDef))) =
        "duplicate process: " ++ get pName pDef
    show TryingToAddFreshRule = "The fresh rule is implicitely contained in the theory and does not need to be added."

instance Catch.Exception ParsingException

instance Fail.MonadFail (Either Catch.SomeException) where
  fail = Fail.fail


liftEitherToEx :: (Catch.MonadThrow m, Catch.Exception e) => (t -> e) -> Either t a -> m a
liftEitherToEx _ (Right r)     = return r
liftEitherToEx constr (Left l) = Catch.throwM $ constr l

liftMaybeToEx :: (Catch.MonadThrow m, Catch.Exception e) => e -> Maybe a -> m a
liftMaybeToEx _      (Just r) = return r
liftMaybeToEx constr Nothing  = Catch.throwM constr

liftedExpandFormula :: Catch.MonadThrow m =>
                       Theory sig c r p s -> SyntacticLNFormula -> m LNFormula
liftedExpandFormula thy = liftEitherToEx UndefinedPredicate . expandFormula thy

liftedExpandLemma :: Catch.MonadThrow m => Theory sig c r p1 s
                     -> ProtoLemma SyntacticLNFormula p2 -> m (ProtoLemma LNFormula p2)
liftedExpandLemma thy =  liftEitherToEx UndefinedPredicate . expandLemma thy

liftedExpandRestriction :: Catch.MonadThrow m =>
                           Theory sig c r p s
                           -> ProtoRestriction SyntacticLNFormula
                           -> m (ProtoRestriction LNFormula)
liftedExpandRestriction thy = liftEitherToEx UndefinedPredicate . expandRestriction thy

liftedAddProtoRuleNoExpand :: Catch.MonadThrow m => OpenTheory -> Theory.OpenProtoRule -> m OpenTheory
liftedAddProtoRuleNoExpand thy ru = liftMaybeToEx (DuplicateItem (RuleItem ru)) (addOpenProtoRule ru thy)

liftedAddPredicate :: Catch.MonadThrow m =>
                      Theory sig c r p SapicElement
                      -> Predicate -> m (Theory sig c r p SapicElement)
liftedAddPredicate thy prd = liftMaybeToEx (DuplicateItem (PredicateItem prd)) (addPredicate prd thy)

liftedAddRestriction :: Catch.MonadThrow m =>
                        Theory sig c r p s
                        -> ProtoRestriction SyntacticLNFormula -> m (Theory sig c r p s)
liftedAddRestriction thy rstr = do
        rstr' <- liftedExpandRestriction thy rstr
        liftMaybeToEx (DuplicateItem $ RestrictionItem rstr') (addRestriction rstr' thy)
                                 -- Could catch at which point in to lemma, but need MonadCatch
                                 -- ++ " in definition of predicate: "
                                 -- ++ get rstrName rstr
                                 -- ++ "."


liftedAddLemma :: Catch.MonadThrow m =>
                  Theory sig c r ProofSkeleton s
                  -> ProtoLemma SyntacticLNFormula ProofSkeleton
                  -> m (Theory sig c r ProofSkeleton s)
liftedAddLemma thy lem = do
        lem' <- liftedExpandLemma thy lem
        liftMaybeToEx (DuplicateItem $ LemmaItem lem') (addLemma lem' thy)
                                         -- Could catch at which point in to lemma, but need MonadCatch
                                         -- ++ " in lemma: "
                                         -- ++ get lName lem
                                         -- ++ "."

-- | Add new protocol rule and introduce restrictions for _restrict contruct
--  1. expand syntactic restrict constructs
--  2. for each, chose fresh action and restriction name
--  3. add action names to rule
--  4. add rule, fail if duplicate
--  5. add restrictions, fail if duplicate
-- FIXME: we only deal we the rule modulo E here, if variants modulo AC are
--        imported we do not check if they have _restrict annotations
--        (but they should not, as they will not be exported)
liftedAddProtoRule :: Catch.MonadThrow m => OpenTheory -> OpenProtoRule -> m (OpenTheory)
liftedAddProtoRule thy ru
    | (StandRule rname) <- get (preName . rInfo . oprRuleE) ru = do
        rformulasE <- mapM (liftedExpandFormula thy) (rfacts $ get oprRuleE ru)
        thy'      <- foldM addExpandedRestriction thy  (restrictions rname rformulasE)
        thy''     <- liftedAddProtoRuleNoExpand   thy' (addActions   rname rformulasE) -- TODO was ru instead of rformulas
        return thy''
    | otherwise = Catch.throwM TryingToAddFreshRule
            where
                rfacts = get (preRestriction . rInfo)
                addExpandedRestriction thy' xrstr = liftMaybeToEx
                                                     (DuplicateItem $ RestrictionItem xrstr)
                                                     (addRestriction xrstr thy')
                addActions   rname rformulas = modify (rActs . oprRuleE) (++ actions rname rformulas) ru

                restrictions rname rformulas =  map (fst . fromRuleRestriction' rname) (counter rformulas)
                actions      rname rformulas =  map (snd . fromRuleRestriction' rname) (counter rformulas)
                fromRuleRestriction' rname (i,f) = fromRuleRestriction (rname ++ "_" ++ show i) f
                counter = zip [1::Int ..]


-- | checks if process exists, if not -> error
checkProcess :: String -> OpenTheory -> Parser PlainProcess
checkProcess i thy = case lookupProcessDef i thy of
    Just p -> return $ get pBody p
    Nothing -> fail $ "process not defined: " ++ i

-- We can throw exceptions, but not catch them
instance Catch.MonadThrow (ParsecT String MaudeSig Data.Functor.Identity.Identity) where
    throwM e = fail (show e)

-- | Parse a theory.
theory :: [String]   -- ^ Defined flags.
       -> Parser OpenTheory
theory flags0 = do
    msig <- getState
    when ("diff" `S.member` (S.fromList flags0)) $ putState (msig `mappend` enableDiffMaudeSig) -- Add the diffEnabled flag into the MaudeSig when the diff flag is set on the command line.
    symbol_ "theory"
    thyId <- identifier
    symbol_ "begin"
        *> addItems (S.fromList flags0) (set thyName thyId (defaultOpenTheory ("diff" `S.member` (S.fromList flags0))))
        <* symbol "end"
  where
    addItems :: S.Set String -> OpenTheory -> Parser OpenTheory
    addItems flags thy = asum
      [ do thy' <- liftedAddHeuristic thy =<< (heuristic False)
           addItems flags thy'
      , do thy' <- builtins thy
           msig <- getState
           addItems flags $ set (sigpMaudeSig . thySignature) msig thy'
      , do thy' <- options thy
           addItems flags thy'
      , do
           fs   <-  functions
           msig <- getState
           let thy' = foldl (flip addFunctionTypingInfo) thy fs   in
               addItems flags $ set (sigpMaudeSig . thySignature) msig thy'
      , do equations
           msig <- getState
           addItems flags $ set (sigpMaudeSig . thySignature) msig thy
--      , do thy' <- foldM liftedAddProtoRule thy =<< transferProto
--           addItems flags thy'
      , do thy' <- liftedAddRestriction thy =<< restriction msgvar nodevar
           addItems flags thy'
      , do thy' <- liftedAddRestriction thy =<< legacyAxiom
           addItems flags thy'
           -- add legacy deprecation warning output
      , do thy' <- liftedAddLemma thy =<< lemma
           addItems flags thy'
      , do ru <- protoRule
           thy' <- liftedAddProtoRule thy ru
           -- thy'' <- foldM liftedAddRestriction thy' $
           --  map (Restriction "name") [get (preRestriction . rInfo) ru]
           addItems flags thy'
      , do r <- intrRule
           addItems flags (addIntrRuleACs [r] thy)
      , do c <- formalComment
           addItems flags (addFormalComment c thy)
      , do procc <- process thy                          -- try parsing a process
           addItems flags (addProcess procc thy)         -- add process to theoryitems and proceed parsing (recursive addItems call)
      , do thy' <- ((liftedAddProcessDef thy) =<<) (processDef thy)     -- similar to process parsing but in addition check that process with this name is only defined once (checked via liftedAddProcessDef)
           addItems flags thy'
      , do thy' <- preddeclaration thy
           addItems flags (thy')
      , do thy'  <- export thy
           addItems flags (thy')
      , do ifdef flags thy
      , do define flags thy
      , do return thy
      ]


    define flags thy = do
       flag <- try (symbol "#define") *> identifier
       addItems (S.insert flag flags) thy

    ifdef :: S.Set String -> OpenTheory -> Parser OpenTheory
    ifdef flags thy = do
       flag <- symbol_ "#ifdef" *> identifier
       if flag `S.member` flags
         then do thy' <- addItems flags thy
                 symbol_ "#endif"
                 addItems flags thy'
         else do _ <- manyTill anyChar (try (symbol_ "#endif"))
                 addItems flags thy

    -- check process defined only once
    -- add process to theoryitems
    liftedAddProcessDef thy pDef = case addProcessDef pDef thy of
        Just thy' -> return thy'
        Nothing   -> fail $ "duplicate process: " ++ get pName pDef

    liftedAddHeuristic thy h = case addHeuristic h thy of
        Just thy' -> return thy'
        Nothing   -> fail $ "default heuristic already defined"

-- | Parse a diff theory.
diffTheory :: [String]   -- ^ Defined flags.
       -> Parser OpenDiffTheory
diffTheory flags0 = do
    msig <- getState
    putState (msig `mappend` enableDiffMaudeSig) -- Add the diffEnabled flag into the MaudeSig when the diff flag is set on the command line.
    symbol_ "theory"
    thyId <- identifier
    symbol_ "begin"
        *> addItems (S.fromList flags0) (set diffThyName thyId (defaultOpenDiffTheory ("diff" `S.member` (S.fromList flags0))))
        <* symbol "end"
  where
    addItems :: S.Set String -> OpenDiffTheory -> Parser OpenDiffTheory
    addItems flags thy = asum
      [ do thy' <- liftedAddHeuristic thy =<< (heuristic True)
           addItems flags thy'
      , do
           diffbuiltins
           msig <- getState
           addItems flags $ set (sigpMaudeSig . diffThySignature) msig thy
      , do _ <- functions -- typing affects only SAPIC translation, hence functions
                          -- are only added to maude signature, but not to theory.
           msig <- getState
           addItems flags $ set (sigpMaudeSig . diffThySignature) msig thy
      , do equations
           msig <- getState
           addItems flags $ set (sigpMaudeSig . diffThySignature) msig thy
--      , do thy' <- foldM liftedAddProtoRule thy =<< transferProto
--           addItems flags thy'
      , do thy' <- liftedAddRestriction' thy =<< diffRestriction
           addItems flags thy'
      , do thy' <- liftedAddRestriction' thy =<< legacyDiffAxiom
           addItems flags thy'
           -- add legacy deprecation warning output
      , do thy' <- liftedAddLemma' thy =<< plainLemma
           addItems flags thy'
      , do thy' <- liftedAddDiffLemma thy =<< diffLemma
           addItems flags thy'
      , do ru <- diffRule
           thy' <- liftedAddDiffRule thy ru
           addItems flags thy'
      , do r <- intrRule
           addItems flags (addIntrRuleACsDiffAll [r] thy)
      , do c <- formalComment
           addItems flags (addFormalCommentDiff c thy)
      , do ifdef flags thy
      , do define flags thy
      , do return thy
      ]

    define :: S.Set String -> OpenDiffTheory -> Parser OpenDiffTheory
    define flags thy = do
       flag <- try (symbol "#define") *> identifier
       addItems (S.insert flag flags) thy

    ifdef :: S.Set String -> OpenDiffTheory -> Parser OpenDiffTheory
    ifdef flags thy = do
       flag <- symbol_ "#ifdef" *> identifier
       if flag `S.member` flags
         then do thy' <- addItems flags thy
                 symbol_ "#endif"
                 addItems flags thy'
         else do _ <- manyTill anyChar (try (string "#"))
                 symbol_ "endif"
                 addItems flags thy

    liftedAddHeuristic thy h = case addDiffHeuristic h thy of
        Just thy' -> return thy'
        Nothing   -> fail $ "default heuristic already defined"

    liftedAddDiffRule thy ru = case addOpenProtoDiffRule ru thy of
        Just thy' -> return thy'
        Nothing   -> fail $ "duplicate rule or inconsistent names: " ++ render (prettyRuleName $ get dprRule ru)

    liftedAddDiffLemma thy ru = case addDiffLemma ru thy of
        Just thy' -> return thy'
        Nothing   -> fail $ "duplicate Diff Lemma: " ++ render (prettyDiffLemmaName ru)

    liftedAddLemma' thy lem = if isLeftLemma lem
                                then case addLemmaDiff LHS lem thy of
                                        Just thy' -> return thy'
                                        Nothing   -> fail $ "duplicate lemma: " ++ get lName lem
                                else if isRightLemma lem
                                     then case addLemmaDiff RHS lem thy of
                                             Just thy' -> return thy'
                                             Nothing   -> fail $ "duplicate lemma: " ++ get lName lem
                                     else case addLemmaDiff RHS (addRightLemma lem) thy of
                                             Just thy' -> case addLemmaDiff LHS (addLeftLemma lem) thy' of
                                                             Just thy'' -> return thy''
                                                             Nothing   -> fail $ "duplicate lemma: " ++ get lName lem
                                             Nothing   -> fail $ "duplicate lemma: " ++ get lName lem

    liftedAddRestriction' thy rstr = if isLeftRestriction rstr
                                       then case addRestrictionDiff LHS (toRestriction rstr) thy of
                                               Just thy' -> return thy'
                                               Nothing   -> fail $ "duplicate restriction: " ++ get rstrName (toRestriction rstr)
                                       else if isRightRestriction rstr
                                               then case addRestrictionDiff RHS (toRestriction rstr) thy of
                                                  Just thy' -> return thy'
                                                  Nothing   -> fail $ "duplicate restriction: " ++ get rstrName (toRestriction rstr)
                                               else case addRestrictionDiff RHS (toRestriction rstr) thy of
                                                  Just thy' -> case addRestrictionDiff LHS (toRestriction rstr) thy' of
                                                     Just thy'' -> return thy''
                                                     Nothing   -> fail $ "duplicate restriction: " ++ get rstrName (toRestriction rstr)
                                                  Nothing   -> fail $ "duplicate restriction: " ++ get rstrName (toRestriction rstr)<|MERGE_RESOLUTION|>--- conflicted
+++ resolved
@@ -172,14 +172,10 @@
 naryOpApp :: Ord l => Bool -> Parser (Term l) -> Parser (Term l)
 naryOpApp eqn plit = do
     op <- identifier
-<<<<<<< HEAD
-    ar@(k,priv,_) <- lookupArity op
-=======
     --traceM $ show op ++ " " ++ show eqn
     when (eqn && op `elem` ["mun", "one", "exp", "mult", "inv", "pmult", "em", "zero", "xor"])
       $ error $ "`" ++ show op ++ "` is a reserved function name for builtins."
-    (k,priv) <- lookupArity op
->>>>>>> 3a14c6da
+    ar@(k,priv,_) <- lookupArity op
     ts <- parens $ if k == 1
                      then return <$> tupleterm eqn plit
                      else commaSep (msetterm eqn plit)
@@ -194,19 +190,12 @@
 binaryAlgApp :: Ord l => Bool -> Parser (Term l) -> Parser (Term l)
 binaryAlgApp eqn plit = do
     op <- identifier
-<<<<<<< HEAD
-    ar@(k,_,_) <- lookupArity op
-    arg1 <- braced (tupleterm plit)
-    arg2 <- term plit False
-    when (k /= 2) $ fail 
-=======
     when (eqn && op `elem` ["mun", "one", "exp", "mult", "inv", "pmult", "em", "zero", "xor"])
       $ error $ "`" ++ show op ++ "` is a reserved function name for builtins."
-    (k,priv) <- lookupArity op
+    ar@(k,priv,_) <- lookupArity op
     arg1 <- braced (tupleterm eqn plit)
     arg2 <- term plit eqn
     when (k /= 2) $ fail
->>>>>>> 3a14c6da
       "only operators of arity 2 can be written using the `op{t1}t2' notation"
     return $ fAppNoEq (BC.pack op, ar) [arg1, arg2]
 
@@ -413,26 +402,16 @@
     return $ Rule ri ps cs as (newVariables ps $ cs ++ as)
 
 -- | Parse a let block with bottom-up application semantics.
-<<<<<<< HEAD
+
 genericletBlock :: (IsConst c, IsVar v) => Parser v -> Parser (VTerm c v) -> Parser (Subst c v)
-genericletBlock varp termp = 
+genericletBlock varp termp =
     toSubst <$> (symbol "let" *> many1 definition <* symbol "in")
   where
     toSubst = foldr1 compose . map (substFromList . return)
     definition = (,) <$> (varp <* equalSign) <*> termp
 
-=======
--- genericletBlock :: Parser (Term (Lit c v)) -> Parser (Subst c v)
-genericletBlock :: (IsVar v) =>  Parser v -> Parser (Subst Name v)
-genericletBlock varp =
-    toSubst <$> (symbol "let" *> many1 definition <* symbol "in")
-  where
-    toSubst = foldr1 compose . map (substFromList . return)
-    definition = (,) <$> (varp <* equalSign) <*> msetterm False (vlit varp)
->>>>>>> 3a14c6da
-
 letBlock :: Parser LNSubst
-letBlock = genericletBlock (sortedLVar [LSortMsg]) (msetterm llit)
+letBlock = genericletBlock (sortedLVar [LSortMsg]) (msetterm False llit)
 
 -- | Parse an intruder rule.
 intrRule :: Parser IntrRuleAC
@@ -943,7 +922,7 @@
           then fail $ "`" ++ BC.unpack f ++ "` is a reserved function name for builtins."
           else return ()
         sig <- getState
-        let k = length argTypes  
+        let k = length argTypes
         let priv = if Private `elem` lefts atts then Private else Public
         let destr = if Destructor `elem` rights atts then Destructor else Constructor
         case lookup f [ o | o <- (S.toList $ stFunSyms sig)] of
@@ -1044,7 +1023,7 @@
 
 -- | Parse a variable in SAPIC that is typed
 sapicterm :: Parser (Term (Lit Name SapicLVar))
-sapicterm = msetterm (vlit sapicvar)
+sapicterm = msetterm False (vlit sapicvar)
 
 -- | Parse a single sapic action, i.e., a thing that can appear before the ";"
 -- (This includes almost all items that are followed by one instead of two
@@ -1171,23 +1150,13 @@
                         p <- process thy
                         _ <- symbol ")"
                         return p)
-<<<<<<< HEAD
             <|>    try  (do -- let expression parser
                         subst <- genericletBlock sapicvar sapicterm
                         p <- process thy
-                        case Catch.catch (applyProcess subst p) (\ e  -> fail $ prettyLetExceptions e) of 
+                        case Catch.catch (applyProcess subst p) (\ e  -> fail $ prettyLetExceptions e) of
                             (Left err) -> fail $ show err -- Should never occur, we handle everything above
                             (Right p') -> return p'
                         )
-=======
-            -- <|>    try  (do -- let expression parser
-            --             subst <- genericletBlock sapicvar
-            --             p <- process thy
-            --             case Catch.catch (applyProcess subst p) (\ e  -> fail $ prettyLetExceptions e) of
-            --                 (Left err) -> fail $ show err -- Should never occur, we handle everything above
-            --                 (Right p') -> return p'
-            --             )
->>>>>>> 3a14c6da
             <|>    do       -- action at top-level
                         p <- actionprocess thy
                         return p
@@ -1230,7 +1199,7 @@
                         <?> "conditional process (with equality)"
                    )
             <|>    try  (do -- let expression parser
-                        subst <- genericletBlock sapicvar
+                        subst <- genericletBlock sapicvar sapicterm
                         p     <- process thy
                         case Catch.catch (applyProcess subst p) (\ e  -> fail $ prettyLetExceptions e) of
                             (Left err) -> fail $ show err -- Should never occur, we handle everything above
@@ -1291,14 +1260,13 @@
                              (\x -> paddAnn x [ProcessName $ BC.unpack i]) <$> p
                         return a
                         )
-<<<<<<< HEAD
             <|>    try  (do -- let expression parser
                         subst <- genericletBlock sapicvar sapicterm
                         p     <- process thy
-                        case Catch.catch (applyProcess subst p) (\ e  -> fail $ prettyLetExceptions e) of 
+                        case Catch.catch (applyProcess subst p) (\ e  -> fail $ prettyLetExceptions e) of
                             (Left err) -> fail $ show err -- Should never occur, we handle everything above
                             (Right p') -> return p'
-=======
+                        )
             <|>   try (do    -- parens parser + at multterm
                         _ <- symbol "("
                         p <- process thy
@@ -1306,7 +1274,6 @@
                         _ <- symbol "@"
                         m <- msetterm False ltypedlit
                         return $ paddAnn p [ProcessLoc m]
->>>>>>> 3a14c6da
                         )
             <|> try (do        -- parens parser
                         _ <- symbol "("
