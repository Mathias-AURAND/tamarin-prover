--- conflicted
+++ resolved
@@ -70,11 +70,8 @@
     , symbol "process="  *> parseAndIgnore
     , symbol "derivchecks" *> ignore
     , symbol "no_derivcheck" *> ignore
-<<<<<<< HEAD
     , symbol "role=" *> (Just . Role <$> parseRole)
-=======
     , symbol "issapicrule" *> return (Just IsSAPiCRule)
->>>>>>> a523848d
     ]
   where
     parseColor = do
