--- conflicted
+++ resolved
@@ -52,6 +52,7 @@
 builtinsDiffNames = [
   ("diffie-hellman", dhMaudeSig),
   ("bilinear-pairing", bpMaudeSig),
+
   ("multiset", msetMaudeSig),
   ("xor", xorMaudeSig),
   ("symmetric-encryption", symEncMaudeSig),
@@ -80,61 +81,25 @@
                                          -- builtinTheory modifies signature in state.
             return $ foldl setOption' thy0 l
   where
-<<<<<<< HEAD
     setName thy name = modify thyItems (++ [SapicItem (SignatureBuiltin name)]) thy
     setOption' thy (Nothing, name)  = setName thy name
     setOption' thy (Just l, name) = setOption l (setName thy name)
     extendSig (name, Just msig, opt) = do
         _ <- symbol name
-        modifyState (`mappend` msig)
+        modifyStateSig (`mappend` msig)
         return (opt, name)
     extendSig (name, Nothing, opt) = do
         _ <- symbol name
         return (opt, name)
     builtinTheory = asum $ map (try . extendSig) builtinsNames
 
-=======
-    setOption' thy Nothing  = thy
-    setOption' thy (Just l) = setOption l thy
-    extendSig msig = do
-        modifyStateSig (`mappend` msig)
-        return Nothing
-    builtinTheory = asum
-      [ try (symbol "diffie-hellman")
-          *> extendSig dhMaudeSig
-      , try (symbol "bilinear-pairing")
-          *> extendSig bpMaudeSig
-      , try (symbol "multiset")
-          *> extendSig msetMaudeSig
-      , try (symbol "xor")
-          *> extendSig xorMaudeSig
-      , try (symbol "symmetric-encryption")
-          *> extendSig symEncMaudeSig
-      , try (symbol "asymmetric-encryption")
-          *> extendSig asymEncMaudeSig
-      , try (symbol "signing")
-          *> extendSig signatureMaudeSig
-      , try (symbol "revealing-signing")
-          *> extendSig revealSignatureMaudeSig
-      , try (symbol "locations-report")
-          *>  do
-          modifyStateSig (`mappend` locationReportMaudeSig)
-          return (Just transReport)
-      , try ( symbol "reliable-channel")
-             *> return (Just transReliable)
-      , symbol "hashing"
-          *> extendSig hashMaudeSig
-      ]
->>>>>>> 54a32822
-
 diffbuiltins :: Parser ()
 diffbuiltins =
     (symbol "builtins" *> colon *> commaSep1 builtinTheory) Data.Functor.$> ()
   where
-<<<<<<< HEAD
     extendSig (name, msig) =
         symbol name *>
-        modifyState (`mappend` msig)
+        modifyStateSig (`mappend` msig)
     builtinTheory = asum $ map (try . extendSig) builtinsDiffNames
 
 
@@ -164,66 +129,24 @@
         (argTypes,outType) <- functionType
         atts <- option [] $ list functionAttribute
         when (BC.unpack f `elem` reservedBuiltins) $ fail $ "`" ++ BC.unpack f ++ "` is a reserved function name for builtins."
-        sig <- getState
+        sig <- sig <$> getState
         let k = length argTypes
         let priv = if Private `elem` lefts atts then Private else Public
         let destr = if Destructor `elem` rights atts then Destructor else Constructor
         case lookup f (S.toList $ stFunSyms sig) of
           Just kp' | kp' /= (k,priv,destr) ->
-=======
-    extendSig msig = modifyStateSig (`mappend` msig)
-    builtinTheory = asum
-      [ try (symbol "diffie-hellman")
-          *> extendSig dhMaudeSig
-      , try (symbol "bilinear-pairing")
-          *> extendSig bpMaudeSig
-      , try (symbol "multiset")
-          *> extendSig msetMaudeSig
-      , try (symbol "xor")
-          *> extendSig xorMaudeSig
-      , try (symbol "symmetric-encryption")
-          *> extendSig symEncMaudeSig
-      , try (symbol "asymmetric-encryption")
-          *> extendSig asymEncMaudeSig
-      , try (symbol "signing")
-          *> extendSig signatureMaudeSig
-      , try (symbol "revealing-signing")
-          *> extendSig revealSignatureMaudeSig
-      , symbol "hashing"
-          *> extendSig hashMaudeSig
-      ]
-
-
-functions :: Parser ()
-functions =
-    symbol "functions" *> colon *> commaSep1 functionSymbol *> pure ()
-  where
-    functionSymbol = do
-        f   <- BC.pack <$> identifier <* opSlash
-        k   <- fromIntegral <$> natural
-        priv <- option Public (symbol "[private]" *> pure Private)
-        if (BC.unpack f `elem` ["mun", "one", "exp", "mult", "inv", "pmult", "em", "zero", "xor"])
-          then fail $ "`" ++ BC.unpack f ++ "` is a reserved function name for builtins."
-          else return ()
-        sign <- sig <$> getState
-        case lookup f [ o | o <- (S.toList $ stFunSyms sign)] of
-          Just kp' | kp' /= (k,priv) ->
->>>>>>> 54a32822
             fail $ "conflicting arities/private " ++
                    show kp' ++ " and " ++ show (k,priv,destr) ++
                    " for `" ++ BC.unpack f
-<<<<<<< HEAD
           _ -> do
-                setState (addFunSym (f,(k,priv,destr)) sig)
+                modifyStateSig $ addFunSym (f,(k,priv,destr))
                 return ((f,(k,priv,destr)),argTypes,outType)
 
 
 functions :: Parser [SapicFunSym]
 functions =
     (try (symbol "functions") <|> symbol "function") *> colon *> commaSep1 function
-=======
-          _ -> modifyStateSig $ addFunSym (f,(k,priv))
->>>>>>> 54a32822
+
 
 equations :: Parser ()
 equations =
