--- conflicted
+++ resolved
@@ -194,6 +194,8 @@
 import Data.Char (chr, isDigit)
 import Data.List.Split (splitOn)
 
+-- import           Debug.Trace
+
 ------------------------------------------------------------------------------
 -- General Rule
 ------------------------------------------------------------------------------
@@ -353,11 +355,8 @@
                              -- dependency to Sapic.Annotations
                              -- need to see what we need here later.
                   | IgnoreDerivChecks
-<<<<<<< HEAD
+                  | IsSAPiCRule -- tags the rule as a SAPiC rule
                   | Role String
-=======
-                  | IsSAPiCRule -- tags the rule as a SAPiC rule
->>>>>>> a523848d
        deriving( Eq, Ord, Show, Data, Generic)
 instance NFData RuleAttribute
 instance Binary RuleAttribute
@@ -1164,11 +1163,8 @@
               g = map toLNFact
               h = map toLFormula
     IgnoreDerivChecks -> text "derivchecks"
-<<<<<<< HEAD
+    IsSAPiCRule       -> text "issapicrule"
     Role roleName -> text "role=" <> text roleName
-=======
-    IsSAPiCRule       -> text "issapicrule"
->>>>>>> a523848d
 
 -- | Pretty print the rule name such that it can be used as a case name
 showRuleCaseName :: HasRuleName (Rule i) => Rule i -> String
