{-# LANGUAGE BangPatterns         #-}
{-# LANGUAGE DeriveDataTypeable   #-}
{-# LANGUAGE FlexibleInstances    #-}
{-# LANGUAGE StandaloneDeriving   #-}
{-# LANGUAGE TemplateHaskell      #-}
{-# LANGUAGE TypeSynonymInstances #-}
{-# LANGUAGE ViewPatterns         #-}
{-# LANGUAGE DeriveGeneric        #-}
{-# LANGUAGE DeriveAnyClass       #-}
<<<<<<< HEAD
{-# LANGUAGE MultiParamTypeClasses#-}
=======
{-# LANGUAGE PatternGuards        #-}
>>>>>>> 0811880d
-- |
-- Copyright   : (c) 2010-2012 Simon Meier & Benedikt Schmidt
-- License     : GPL v3 (see LICENSE)
--
-- Maintainer  : Simon Meier <iridcode@gmail.com>
-- Portability : GHC only
--
-- Types and operations for handling sorted first-order logic
module Theory.Model.Formula (

   -- * Formulas
    Connective(..)
  , Quantifier(..)
  , ProtoFormula(..)
  , Formula
  , SyntacticFormula
  , LNFormula
  , ProtoLNFormula
  , SyntacticLNFormula
  , LFormula

  , quantify
  , openFormula
  , openFormulaPrefix
  , toLNFormula
--  , unquantify

  -- ** More convenient constructors
  , lfalse
  , ltrue
  , (.&&.)
  , (.||.)
  , (.==>.)
  , (.<=>.)
  , exists
  , forall
  , hinted

  -- ** General Transformations
  , mapAtoms
  , foldFormula
  , traverseFormulaAtom

  -- ** Pretty-Printing
  , prettyLNFormula
  , prettySyntacticLNFormula

  ) where

import           Prelude                          hiding (negate)

import           GHC.Generics (Generic)
import           Data.Binary
-- import           Data.Foldable                    (Foldable, foldMap)
import           Data.Data
-- import           Data.Monoid                      hiding (All)
-- import           Data.Traversable

import           Control.Basics
import           Control.DeepSeq
import           Control.Monad.Fresh
import qualified Control.Monad.Trans.PreciseFresh as Precise

import           Theory.Model.Atom

import           Text.PrettyPrint.Highlight
import           Theory.Text.Pretty

import           Term.LTerm
import           Term.Substitution

------------------------------------------------------------------------------
-- Types
------------------------------------------------------------------------------

-- | Logical connectives.
data Connective = And | Or | Imp | Iff
                deriving( Eq, Ord, Show, Enum, Bounded, Data, Typeable, Generic, NFData, Binary )

-- | Quantifiers.
data Quantifier = All | Ex
                deriving( Eq, Ord, Show, Enum, Bounded, Data, Typeable, Generic, NFData, Binary )


-- | First-order formulas in locally nameless representation with hints for the
-- names/sorts of quantified variables and syntactic sugar in atoms.
data ProtoFormula syn s c v = Ato (ProtoAtom syn (VTerm c (BVar v)))
                   | TF !Bool
                   | Not (ProtoFormula syn s c v)
                   | Conn !Connective (ProtoFormula syn  s c v) (ProtoFormula syn  s c v)
                   | Qua !Quantifier s (ProtoFormula syn  s c v)
                   deriving ( Generic)

-- | First-order formulas in locally nameless representation with hints for the
-- names/sorts of quantified variables.
type Formula s c v = ProtoFormula Unit2 s c v

type SyntacticFormula s c v = ProtoFormula SyntacticSugar s c v

-- Folding
----------

-- | Fold a formula.
{-# INLINE foldFormula #-}
foldFormula :: (ProtoAtom syn (VTerm c (BVar v)) -> b)
            -> (Bool -> b)
            -> (b -> b)
            -> (Connective -> b -> b -> b)
            -> (Quantifier -> s -> b -> b)
            -> (ProtoFormula syn s c v)
            -> b
foldFormula fAto fTF fNot fConn fQua =
    go
  where
    go (Ato a)       = fAto a
    go (TF b)        = fTF b
    go (Not p)       = fNot (go p)
    go (Conn c p q)  = fConn c (go p) (go q)
    go (Qua qua x p) = fQua qua x (go p)

-- | Fold a formula.
{-# INLINE foldFormulaScope #-}
foldFormulaScope :: (Integer -> ProtoAtom syn (VTerm c (BVar v)) -> b)
                 -> (Bool -> b)
                 -> (b -> b) -> (Connective -> b -> b -> b)
                 -> (Quantifier -> s -> b -> b)
                 -> ProtoFormula syn s c v
                 -> b
foldFormulaScope fAto fTF fNot fConn fQua =
    go 0
  where
    go !i (Ato a)       = fAto i a
    go _  (TF b)        = fTF b
    go !i (Not p)       = fNot (go i p)
    go !i (Conn c p q)  = fConn c (go i p) (go i q)
    go !i (Qua qua x p) = fQua qua x (go (succ i) p)


-- Instances
------------

{-
instance Functor (Formula s c) where
    fmap f = foldFormula (Ato . fmap (fmap (fmap (fmap f)))) TF Not Conn Qua
-}

deriving instance (NFData c, NFData v, NFData s) => NFData (ProtoFormula SyntacticSugar s c v)
deriving instance (Binary c, Binary v, Binary s) => Binary (ProtoFormula SyntacticSugar s c v)
deriving instance (NFData c, NFData v, NFData s) => NFData (ProtoFormula Unit2 s c v)
deriving instance (Binary c, Binary v, Binary s) => Binary (ProtoFormula Unit2 s c v)

instance (Foldable syn) => Foldable (ProtoFormula syn s c) where
    foldMap f = foldFormula (foldMap (foldMap (foldMap (foldMap f)))) mempty id
                            (const mappend) (const $ const id)

-- | traverse formula down to the term level
traverseFormula :: (Ord v, Ord c, Ord v', Applicative f, Traversable syn)
                => (v -> f v') -> ProtoFormula syn s c v -> f (ProtoFormula syn s c v')
traverseFormula f = foldFormula (liftA Ato . traverse (traverseTerm (traverse (traverse f))))
                                (pure . TF) (liftA Not)
                                (liftA2 . Conn) ((liftA .) . Qua)

-- | traverse formula up to atom level
traverseFormulaAtom :: Applicative f =>
                       (ProtoAtom syn1 (VTerm c1 (BVar v1))
                        -> f (ProtoFormula syn2 s c2 v2))
                       -> ProtoFormula syn1 s c1 v1 -> f (ProtoFormula syn2 s c2 v2)
traverseFormulaAtom fAt = foldFormula (fAt)
                                (pure . TF) (liftA Not)
                                (liftA2 . Conn) ((liftA .) . Qua)
{-
instance Traversable (Formula a s) where
    traverse f = foldFormula (liftA Ato . traverseAtom (traverseTerm  (traverseLit (traverseBVar f))))
                             (pure . TF) (liftA Not)
                             (liftA2 . Conn) ((liftA .) . Qua)
-}

-- Abbreviations
----------------

infixl 3 .&&.
infixl 2 .||.
infixr 1 .==>.
infix  1 .<=>.

-- | Logically true.
ltrue :: ProtoFormula syn a s v
ltrue = TF True

-- | Logically false.
lfalse :: ProtoFormula syn a s v
lfalse = TF False

(.&&.), (.||.), (.==>.), (.<=>.) :: ProtoFormula syn a s v -> ProtoFormula syn a s v -> ProtoFormula syn a s v
(.&&.)  = Conn And
(.||.)  = Conn Or
(.==>.) = Conn Imp
(.<=>.) = Conn Iff

------------------------------------------------------------------------------
-- Dealing with bound variables
------------------------------------------------------------------------------

-- | @LFormula@ are FOL formulas with sorts abused to denote both a hint for
-- the name of the bound variable, as well as the variable's actual sort.
type LFormula c = Formula (String, LSort) c LVar
type ProtoLFormula syn c = ProtoFormula syn (String, LSort) c LVar

type LNFormula = Formula (String, LSort) Name LVar
type ProtoLNFormula syn = ProtoLFormula syn Name
type SyntacticLNFormula = ProtoLNFormula SyntacticSugar


-- | Change the representation of atoms.
mapAtoms :: (Integer -> ProtoAtom syn (VTerm c (BVar v))
         -> ProtoAtom syn1 (VTerm c1 (BVar v1)))
         -> ProtoFormula syn s c v -> ProtoFormula syn1 s c1 v1
mapAtoms f = foldFormulaScope (\i a -> Ato $ f i a) TF Not Conn Qua

-- | @openFormula f@ returns @Just (v,Q,f')@ if @f = Q v. f'@ modulo
-- alpha renaming and @Nothing otherwise@. @v@ is always chosen to be fresh.
openFormula :: (MonadFresh m, Ord c, Functor syn)
            => ProtoLFormula syn c
            -> Maybe (Quantifier, m (LVar, ProtoLFormula syn c))
openFormula (Qua qua (n,s) fm) =
    Just ( qua
         , do x <- freshLVar n s
              return $ (x, mapAtoms (\i a -> fmap (mapLits (subst x i)) a) fm)
         )
  where
    subst x i (Var (Bound i')) | i == i' = Var $ Free x
    subst _ _ l                          = l

openFormula _ = Nothing

mapLits :: (Ord a, Ord b) => (a -> b) -> Term a -> Term b
mapLits f t = case viewTerm t of
    Lit l     -> lit . f $ l
    FApp o as -> fApp o (map (mapLits f) as)

-- | @openFormulaPrefix f@ returns @Just (vs,Q,f')@ if @f = Q v_1 .. v_k. f'@
-- modulo alpha renaming and @Nothing otherwise@. @vs@ is always chosen to be
-- fresh.
openFormulaPrefix :: (MonadFresh m, Ord c, Functor syn)
                  => ProtoLFormula syn c 
                  -> m ([LVar], Quantifier, ProtoLFormula syn c)
openFormulaPrefix f0 = case openFormula f0 of
    Nothing        -> error $ "openFormulaPrefix: no outermost quantifier"
    Just (q, open) -> do
      (x, f) <- open
      go q [x] f
  where
    go q xs f = case openFormula f of
        Just (q', open') | q' == q -> do (x', f') <- open'
                                         go q (x' : xs) f'
        -- no further quantifier of the same kind => return result
        _ -> return (reverse xs, q, f)


-- Instances
------------

deriving instance Eq       LNFormula
deriving instance Show     LNFormula
deriving instance Ord      LNFormula

deriving instance Eq       SyntacticLNFormula
deriving instance Show     SyntacticLNFormula
deriving instance Ord      SyntacticLNFormula
deriving instance Data     SyntacticLNFormula

instance HasFrees LNFormula where
    foldFrees  f = foldMap  (foldFrees  f)
    foldFreesOcc _ _ = const mempty -- we ignore occurences in Formulas for now
    mapFrees   f = traverseFormula (mapFrees   f)

<<<<<<< HEAD
instance Apply LNSubst LNFormula where
=======
instance HasFrees SyntacticLNFormula where
    foldFrees  f = foldMap  (foldFrees  f)
    foldFreesOcc _ _ = const mempty -- we ignore occurences in Formulas for now
    mapFrees   f = traverseFormula (mapFrees   f)

instance Apply LNFormula where
>>>>>>> 0811880d
    apply subst = mapAtoms (const $ apply subst)

instance Apply SyntacticLNFormula where
    apply subst = mapAtoms (const $ apply subst )

------------------------------------------------------------------------------
-- Formulas modulo E and modulo AC
------------------------------------------------------------------------------

-- | Introduce a bound variable for a free variable.
quantify :: (Ord c, Ord v, Functor syn) => v -> ProtoFormula syn s c v -> ProtoFormula syn s c v
quantify x =
    mapAtoms (\i a -> fmap (mapLits (fmap (>>= subst i))) a)
  where
    subst i v | v == x    = Bound i
              | otherwise = Free v

-- | Create a universal quantification with a sort hint for the bound variable.
forall :: (Ord c, Ord v, Functor syn) => s -> v -> ProtoFormula syn s c v -> ProtoFormula syn s c v
forall hint x = Qua All hint . quantify x

-- | Create a existential quantification with a sort hint for the bound variable.
exists :: (Ord c, Ord v, Functor syn) => s -> v -> ProtoFormula syn s c v -> ProtoFormula syn s c v
exists hint x = Qua Ex hint . quantify x

-- | Transform @forall@ and @exists@ into functions that operate on logical variables
hinted :: ((String, LSort) -> LVar -> a) -> LVar -> a
hinted f v@(LVar n s _) = f (n,s) v

-- | Convert to LNFormula, if possible.
-- toLNFormula :: Formula s c0 (ProtoAtom s0 t0) -> Maybe (Formula s c0 (Atom t0))
toLNFormula :: ProtoFormula syn s c v -> Maybe (Formula s c v)
toLNFormula = traverseFormulaAtom (liftA Ato . f) 
  where
        f x |  (Syntactic _) <- x = Nothing
            | otherwise           = Just (toAtom x)

------------------------------------------------------------------------------
-- Pretty printing
------------------------------------------------------------------------------

-- | Pretty print a formula.
prettyLFormula :: (HighlightDocument d, MonadFresh m, Ord c, Functor syn)
              => (ProtoAtom syn (VTerm c LVar) -> d)  -- ^ Function for pretty printing atoms
              -> ProtoLFormula syn c                  -- ^ Formula to pretty print.
              -> m d                             -- ^ Pretty printed formula.
prettyLFormula ppAtom =
    pp
  where
    extractFree (Free v)  = v
    extractFree (Bound i) = error $ "prettyFormula: illegal bound variable '" ++ show i ++ "'"

    pp (Ato a)    = return $ ppAtom (fmap (mapLits (fmap extractFree)) a)
    pp (TF True)  = return $ operator_ "⊤"    -- "T"
    pp (TF False) = return $ operator_ "⊥"    -- "F"

    pp (Not p)    = do
      p' <- pp p
      return $ operator_ "¬" <> opParens p' -- text "¬" <> parens (pp a)
      -- return $ operator_ "not" <> opParens p' -- text "¬" <> parens (pp a)

    pp (Conn op p q) = do
        p' <- pp p
        q' <- pp q
        return $ sep [opParens p' <-> ppOp op, opParens q']
      where
        ppOp And = opLAnd
        ppOp Or  = opLOr
        ppOp Imp = opImp
        ppOp Iff = opIff

    pp fm@(Qua _ _ _) =
        scopeFreshness $ do
            (vs,qua,fm') <- openFormulaPrefix fm
            d' <- pp fm'
            return $ sep
                     [ ppQuant qua <> ppVars vs <> operator_ "."
                     , nest 1 d']
      where
        ppVars       = fsep . map (text . show)

        ppQuant All = opForall
        ppQuant Ex  = opExists


-- | Pretty print a logical formula
prettyLNFormula :: HighlightDocument d => LNFormula -> d
prettyLNFormula fm =
    Precise.evalFresh (prettyLFormula prettyNAtom fm) (avoidPrecise fm)

-- | Pretty print a logical formula
prettySyntacticLNFormula :: HighlightDocument d => SyntacticLNFormula -> d
prettySyntacticLNFormula fm =
    Precise.evalFresh (prettyLFormula prettySyntacticNAtom fm) (avoidPrecise fm)<|MERGE_RESOLUTION|>--- conflicted
+++ resolved
@@ -7,11 +7,8 @@
 {-# LANGUAGE ViewPatterns         #-}
 {-# LANGUAGE DeriveGeneric        #-}
 {-# LANGUAGE DeriveAnyClass       #-}
-<<<<<<< HEAD
 {-# LANGUAGE MultiParamTypeClasses#-}
-=======
 {-# LANGUAGE PatternGuards        #-}
->>>>>>> 0811880d
 -- |
 -- Copyright   : (c) 2010-2012 Simon Meier & Benedikt Schmidt
 -- License     : GPL v3 (see LICENSE)
@@ -31,7 +28,11 @@
   , LNFormula
   , ProtoLNFormula
   , SyntacticLNFormula
+  , SyntacticNFormula
   , LFormula
+
+  -- * class
+  , Hinted(..)
 
   , quantify
   , openFormula
@@ -108,8 +109,15 @@
 -- | First-order formulas in locally nameless representation with hints for the
 -- names/sorts of quantified variables.
 type Formula s c v = ProtoFormula Unit2 s c v
-
 type SyntacticFormula s c v = ProtoFormula SyntacticSugar s c v
+
+-- Classes
+----------
+
+-- | Types that provide hints of type (String,LSort) to recover the type and
+-- name of a bound variable.
+class Hinted v where
+    hint :: v -> (String,LSort)
 
 -- Folding
 ----------
@@ -121,7 +129,7 @@
             -> (b -> b)
             -> (Connective -> b -> b -> b)
             -> (Quantifier -> s -> b -> b)
-            -> (ProtoFormula syn s c v)
+            -> ProtoFormula syn s c v
             -> b
 foldFormula fAto fTF fNot fConn fQua =
     go
@@ -189,6 +197,9 @@
                              (liftA2 . Conn) ((liftA .) . Qua)
 -}
 
+instance Hinted LVar where
+    hint (LVar n s _) = (n,s)
+
 -- Abbreviations
 ----------------
 
@@ -223,7 +234,7 @@
 type LNFormula = Formula (String, LSort) Name LVar
 type ProtoLNFormula syn = ProtoLFormula syn Name
 type SyntacticLNFormula = ProtoLNFormula SyntacticSugar
-
+type SyntacticNFormula v = ProtoFormula SyntacticSugar (String, LSort) Name v
 
 -- | Change the representation of atoms.
 mapAtoms :: (Integer -> ProtoAtom syn (VTerm c (BVar v))
@@ -288,19 +299,15 @@
     foldFreesOcc _ _ = const mempty -- we ignore occurences in Formulas for now
     mapFrees   f = traverseFormula (mapFrees   f)
 
-<<<<<<< HEAD
-instance Apply LNSubst LNFormula where
-=======
 instance HasFrees SyntacticLNFormula where
     foldFrees  f = foldMap  (foldFrees  f)
     foldFreesOcc _ _ = const mempty -- we ignore occurences in Formulas for now
     mapFrees   f = traverseFormula (mapFrees   f)
 
-instance Apply LNFormula where
->>>>>>> 0811880d
+instance Apply LNSubst LNFormula where
     apply subst = mapAtoms (const $ apply subst)
 
-instance Apply SyntacticLNFormula where
+instance (IsConst c, IsVar v) => Apply (Subst c v) (SyntacticFormula s c v) where
     apply subst = mapAtoms (const $ apply subst )
 
 ------------------------------------------------------------------------------
@@ -317,15 +324,16 @@
 
 -- | Create a universal quantification with a sort hint for the bound variable.
 forall :: (Ord c, Ord v, Functor syn) => s -> v -> ProtoFormula syn s c v -> ProtoFormula syn s c v
-forall hint x = Qua All hint . quantify x
+forall hint' x = Qua All hint' . quantify x
 
 -- | Create a existential quantification with a sort hint for the bound variable.
 exists :: (Ord c, Ord v, Functor syn) => s -> v -> ProtoFormula syn s c v -> ProtoFormula syn s c v
-exists hint x = Qua Ex hint . quantify x
-
--- | Transform @forall@ and @exists@ into functions that operate on logical variables
-hinted :: ((String, LSort) -> LVar -> a) -> LVar -> a
-hinted f v@(LVar n s _) = f (n,s) v
+exists hint' x = Qua Ex hint' . quantify x
+
+-- | Transform @forall@ and @exists@ into functions that operate on logical variables or other variables
+--   that have hasHint
+hinted :: Hinted v => ((String, LSort) -> v -> a) -> v -> a
+hinted f v = f (hint v) v
 
 -- | Convert to LNFormula, if possible.
 -- toLNFormula :: Formula s c0 (ProtoAtom s0 t0) -> Maybe (Formula s c0 (Atom t0))
