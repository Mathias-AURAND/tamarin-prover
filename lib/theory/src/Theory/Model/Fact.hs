<<<<<<< HEAD
{-# LANGUAGE DeriveAnyClass        #-}
{-# LANGUAGE DeriveDataTypeable    #-}
{-# LANGUAGE DeriveGeneric         #-}
{-# LANGUAGE FlexibleContexts      #-}
{-# LANGUAGE FlexibleInstances     #-}
{-# LANGUAGE MultiParamTypeClasses #-}
{-# LANGUAGE TemplateHaskell       #-}
=======
{-# LANGUAGE DeriveDataTypeable #-}
{-# LANGUAGE FlexibleContexts   #-}
{-# LANGUAGE DeriveGeneric        #-}
{-# LANGUAGE DeriveAnyClass       #-}
>>>>>>> c78c7afd
-- |
-- Copyright   : (c) 2011, 2012 Benedikt Schmidt & Simon Meier
-- License     : GPL v3 (see LICENSE)
--
-- Maintainer  : Simon Meier <iridcode@gmail.com>
-- Portability : GHC only
--
-- Facts used to formulate and reason about protocol execution.
module Theory.Model.Fact (

  -- * Fact
    Fact(..)
  , Multiplicity(..)
  , FactTag(..)
  , FactAnnotation(..)

  , matchFact
  , normFact

  -- ** Queries
  , isLinearFact
  , isPersistentFact
  , isProtoFact

  , factTagName
  , showFactTag
  , showFactTagArity
  , factTagArity
  , factTagMultiplicity
  , factArity
  , factMultiplicity
  , getLeftFact
  , getRightFact
  , getFactVariables
  , getFactTerms
  , getFactAnnotations
  , isTrivialFact
  , isSolveFirstFact
  , isSolveLastFact
  , isNoSourcesFact

  , DirTag(..)
  , kuFact
  , kuFactAnn
  , kdFact
  , kdFactAnn
  , termFact
  , kFactView
  , dedFactView
  , inFactView
  , outFactView
  , protoFactView
  , protoOrInFactView
  , protoOrOutFactView

  , isKFact
  , isKUFact
  , isKDFact
  , isKDXorFact

  , convertKUtoKD
  , convertKDtoKU

  -- ** Construction
  , freshFact
  , outFact
  , inFact
  , inFactAnn
  , kLogFact
  , dedLogFact
  , protoFact
  , protoFactAnn
  , annotateFact

  -- * NFact
  , NFact

  -- * LFact
  , LFact
  , LNFact
  , unifyLNFactEqs
  , unifiableLNFacts
  , newVariables

  -- * Pretty-Printing

  , prettyFact
  , prettyNFact
  , prettyLNFact

  ) where

-- import           Control.Basics
import           Control.DeepSeq
import           Control.Monad.Reader

import           GHC.Generics (Generic)
import           Data.Binary
-- import           Data.Foldable          (Foldable(..))
import           Data.Data
import           Data.Maybe             (isJust)
-- import           Data.Monoid
-- import           Data.Traversable       (Traversable(..))
import           Data.List              (isPrefixOf)
import qualified Data.Set               as S

import           Term.Unification
import           Term.Rewriting.Norm

import           Text.PrettyPrint.Class


------------------------------------------------------------------------------
-- Fact
------------------------------------------------------------------------------

data Multiplicity = Persistent | Linear
                  deriving( Eq, Ord, Show, Typeable, Data, Generic, NFData, Binary )

-- | Fact tags/symbols
data FactTag = ProtoFact Multiplicity String Int
               -- ^ A protocol fact together with its arity and multiplicity.
             | FreshFact  -- ^ Freshly generated value.
             | OutFact    -- ^ Sent by the protocol
             | InFact     -- ^ Officially known by the intruder/network.
             | KUFact     -- ^ Up-knowledge fact in messsage deduction.
             | KDFact     -- ^ Down-knowledge fact in message deduction.
             | DedFact    -- ^ Log-fact denoting that the intruder deduced
                          -- a message using a construction rule.
             | TermFact   -- ^ internal fact, only used to convert terms to facts
                          -- to simplify computations. should never occur in a graph.
    deriving( Eq, Ord, Show, Typeable, Data, Generic, NFData, Binary )


-- | Annotations are properties thhat might be used elsewhere (e.g. in
--   dot rendering, or for sorting by heuristics) but do not affect
--   the semantics of the fact
data FactAnnotation = SolveFirst | SolveLast | NoSources
    deriving( Eq, Ord, Show, Typeable, Data, Generic, NFData, Binary )

-- | Facts.
data Fact t = Fact
    { factTag         :: FactTag
    , factAnnotations :: S.Set FactAnnotation
    , factTerms       :: [t]
    }
    deriving( Show, Typeable, Data, Generic, NFData, Binary )


-- Instances
------------

-- Ignore annotations in equality and ord testing
instance Eq t => Eq (Fact t) where
    (==) (Fact tag _ ts) (Fact tag' _ ts') = (tag == tag') && (ts == ts')

instance Ord t => Ord (Fact t) where
    compare (Fact tag _ ts) (Fact tag' _ ts') = compare tag tag' <> compare ts ts'

instance Functor Fact where
    fmap f (Fact tag an ts) = Fact tag an (fmap f ts)

instance Foldable Fact where
    foldMap f (Fact _ _ ts) = foldMap f ts

instance Traversable Fact where
    sequenceA (Fact tag an ts) = Fact tag an <$> sequenceA ts
    traverse f (Fact tag an ts) = Fact tag an <$> traverse f ts

instance Sized t => Sized (Fact t) where
  size (Fact _ _ args) = size args

instance HasFrees t => HasFrees (Fact t) where
    foldFrees  f = foldMap  (foldFrees f)
    foldFreesOcc f c fa = foldFreesOcc f (show (factTag fa):c) (factTerms fa)
    mapFrees   f = traverse (mapFrees f)

instance Apply s t => Apply s (Fact t) where
    apply subst = fmap (apply subst)


-- KU and KD facts
------------------

-- | A direction tag
data DirTag = UpK | DnK
            deriving( Eq, Ord, Show )

kdFact, kuFact, termFact :: t -> Fact t
kdFact = Fact KDFact S.empty . return
kuFact = Fact KUFact S.empty . return
termFact = Fact TermFact S.empty . return

-- | Make annotated KU/KD facts
kdFactAnn, kuFactAnn :: S.Set FactAnnotation -> t -> Fact t
kdFactAnn ann = Fact KDFact ann . return
kuFactAnn ann = Fact KUFact ann . return

-- | View a message-deduction fact.
kFactView :: LNFact -> Maybe (DirTag, LNTerm)
kFactView fa = case fa of
    Fact KUFact _ [m] -> Just (UpK, m)
    Fact KUFact _ _   -> errMalformed "kFactView" fa
    Fact KDFact _ [m] -> Just (DnK, m)
    Fact KDFact _ _   -> errMalformed "kFactView" fa
    _                 -> Nothing

-- | View a deduction logging fact.
dedFactView :: LNFact -> Maybe LNTerm
dedFactView fa = case fa of
    Fact DedFact _ [m] -> Just m
    Fact DedFact _ _   -> errMalformed "dedFactView" fa
    _                  -> Nothing

-- | True if the fact is a message-deduction fact.
isKFact :: LNFact -> Bool
isKFact = isJust . kFactView

-- | True if the fact is a KU-fact.
isKUFact :: LNFact -> Bool
isKUFact (Fact KUFact _ _) = True
isKUFact _                 = False

-- | True if the fact is a KD-fact.
isKDFact :: LNFact -> Bool
isKDFact (Fact KDFact _ _) = True
isKDFact _                 = False

-- | True if the fact is a KD-fact concerning an Xor Term.
isKDXorFact :: LNFact -> Bool
isKDXorFact (Fact KDFact _ [m]) = isXor m
isKDXorFact _                   = False

-- | converts a KU-Fact into a KD-Fact with the same terms
convertKUtoKD :: LNFact -> LNFact
convertKUtoKD (Fact KUFact a m) = Fact KDFact a m
convertKUtoKD f                 = f

-- | converts a KD-Fact into a KU-Fact with the same terms
convertKDtoKU :: LNFact -> LNFact
convertKDtoKU (Fact KDFact a m) = Fact KUFact a m
convertKDtoKU f                 = f

-- | Mark a fact as malformed.
errMalformed :: String -> LNFact -> a
errMalformed caller fa =
    error $ caller ++ show ": malformed fact: " ++ show fa

-- Constructing facts
---------------------

-- | A fact denoting a message sent by the protocol to the intruder.
outFact :: t -> Fact t
outFact = Fact OutFact S.empty . return

-- | A fresh fact denotes a fresh unguessable name.
freshFact :: t -> Fact t
freshFact = Fact FreshFact S.empty . return

-- | A fact denoting that the intruder sent a message to the protocol.
inFact :: t -> Fact t
inFact = Fact InFact S.empty . return

-- | An annotated fact denoting that the intruder sent a message to the protocol.
inFactAnn :: S.Set FactAnnotation -> t -> Fact t
inFactAnn an = Fact InFact an . return

-- | A fact logging that the intruder knows a message.
kLogFact :: t -> Fact t
kLogFact = protoFact Linear "K" . return

-- | A fact logging that the intruder deduced a message using a construction
-- rule. We use this to formulate invariants over normal dependency graphs.
dedLogFact :: t -> Fact t
dedLogFact = Fact DedFact S.empty . return

-- | A protocol fact denotes a fact generated by a protocol rule.
protoFact :: Multiplicity -> String -> [t] -> Fact t
protoFact multi name ts = Fact (ProtoFact multi name (length ts)) S.empty ts

-- | An annotated fact denoting a fact generated by a protocol rule.
protoFactAnn :: Multiplicity -> String -> S.Set FactAnnotation -> [t] -> Fact t
protoFactAnn multi name an ts = Fact (ProtoFact multi name (length ts)) an ts

-- | Add annotations to an existing fact
annotateFact :: S.Set FactAnnotation -> Fact t -> Fact t
annotateFact ann' (Fact tag ann ts) = Fact tag (S.union ann' ann) ts

-- Queries on facts
-------------------

-- | True iff the fact is a non-special protocol fact.
isProtoFact :: Fact t -> Bool
isProtoFact (Fact ProtoFact {} _ _) = True
isProtoFact _                            = False

-- | View a protocol fact.
protoFactView :: LNFact -> Maybe [LNTerm]
protoFactView fa = case fa of
    Fact ProtoFact {} _ m -> Just m
    _                          -> Nothing

-- | View a protocol or in fact.
protoOrInFactView :: LNFact -> Maybe [LNTerm]
protoOrInFactView fa = case fa of
    Fact ProtoFact {} _  m  -> Just m
    Fact InFact            _ [m] -> Just [m]
    Fact InFact            _  _  -> errMalformed "protoOrInFactView" fa
    _                            -> Nothing

-- | View a protocol or out fact.
protoOrOutFactView :: LNFact -> Maybe [LNTerm]
protoOrOutFactView fa = case fa of
    Fact ProtoFact {} _  m  -> Just m
    Fact OutFact           _ [m] -> Just [m]
    Fact OutFact           _  _  -> errMalformed "protoOrOutFactView" fa
    _                            -> Nothing

-- | True if the fact is a linear fact.
isLinearFact :: Fact t -> Bool
isLinearFact = (Linear ==) . factMultiplicity

-- | True if the fact is a persistent fact.
isPersistentFact :: Fact t -> Bool
isPersistentFact = (Persistent ==) . factMultiplicity

-- | The multiplicity of a 'FactTag'.
factTagMultiplicity :: FactTag -> Multiplicity
factTagMultiplicity tag = case tag of
    ProtoFact multi _ _ -> multi
    KUFact              -> Persistent
    KDFact              -> Persistent
    _                   -> Linear

-- | The arity of a 'FactTag'.
factTagArity :: FactTag -> Int
factTagArity tag = case  tag of
    ProtoFact _ _ k -> k
    KUFact          -> 1
    KDFact          -> 1
    DedFact         -> 1
    FreshFact       -> 1
    InFact          -> 1
    OutFact         -> 1
    TermFact        -> 1

-- | The arity of a 'Fact'.
factArity :: Fact t -> Int
factArity (Fact tag _ ts)
  | length ts == k = k
  | otherwise      = error $ "factArity: tag of arity " ++ show k ++
                             " applied to " ++ show (length ts) ++ " terms"
  where
    k = factTagArity tag

-- | The multiplicity of a 'Fact'.
factMultiplicity :: Fact t -> Multiplicity
factMultiplicity = factTagMultiplicity . factTag

-- | The terms of a 'Fact'.
getFactTerms :: Fact t -> [t]
getFactTerms (Fact _ _ ts) = ts

-- | Get the set of fact annotations
getFactAnnotations :: Fact t -> S.Set FactAnnotation
getFactAnnotations (Fact _ ann _) = ann

-- | Whether the fact has been marked as 'solve first' for the heuristic
isSolveFirstFact :: Fact t -> Bool
isSolveFirstFact (Fact tag ann _) = SolveFirst `S.member` ann || isPrefixOf "F_" (factTagName tag)

-- | Whether the fact has been marked as 'solve last' for the heuristic
isSolveLastFact :: Fact t -> Bool
isSolveLastFact (Fact tag ann _)  = SolveLast `S.member` ann  || isPrefixOf "L_" (factTagName tag)

-- | Whether the fact should not have its source solved
isNoSourcesFact :: Fact t -> Bool
isNoSourcesFact (Fact _ ann _) = NoSources `S.member` ann

-- | View an IN fact.
inFactView :: LNFact -> Maybe LNTerm
inFactView fa = case fa of
    Fact InFact _ [m] -> Just m
    Fact InFact _ _   -> errMalformed "inFactView" fa
    _                 -> Nothing

-- | View an OUT fact.
outFactView :: LNFact -> Maybe LNTerm
outFactView fa = case fa of
    Fact OutFact _ [m] -> Just m
    Fact OutFact _ _   -> errMalformed "outFactView" fa
    _                  -> Nothing

------------------------------------------------------------------------------
-- NFact
------------------------------------------------------------------------------

-- | Facts with literals containing names and arbitrary variables.
type NFact v = Fact (NTerm v)


------------------------------------------------------------------------------
-- LFact
------------------------------------------------------------------------------

-- | Facts with literals arbitrary constants and logical variables.
type LFact c = Fact (LTerm c)

-- | Facts used for proving; i.e. variables fixed to logical variables
-- and constant fixed to names.
type LNFact = Fact LNTerm

-- | Unify a list of @LFact@ equalities.
unifyLNFactEqs :: [Equal LNFact] -> WithMaude [LNSubstVFresh]
unifyLNFactEqs eqs
  | all (evalEqual . fmap factTag) eqs =
      unifyLNTerm (map (fmap (fAppList . factTerms)) eqs)
  | otherwise = return []

-- | 'True' iff the two facts are unifiable.
unifiableLNFacts :: LNFact -> LNFact -> WithMaude Bool
unifiableLNFacts fa1 fa2 = not . null <$> unifyLNFactEqs [Equal fa1 fa2]

-- | Normalize all terms in the fact
normFact :: LNFact -> WithMaude LNFact
normFact (Fact h an ts) = reader $ \hnd -> Fact h an (map (\term -> runReader (norm' term) hnd) ts)

-- | @matchLFact t p@ is a complete set of AC matchers for the term fact @t@
-- and the pattern fact @p@.
matchFact :: Fact t -- ^ Term
            -> Fact t -- ^ Pattern
            -> Match t
matchFact t p =
    matchOnlyIf (factTag t == factTag p &&
                 length (factTerms t) == length (factTerms p))
    <> mconcat (zipWith matchWith (factTerms t) (factTerms p))

-- | Get "left" variant of a diff fact
getLeftFact :: LNFact -> LNFact
getLeftFact (Fact tag an ts) =
   Fact tag an (map getLeftTerm ts)

-- | Get "left" variant of a diff fact
getRightFact :: LNFact -> LNFact
getRightFact (Fact tag an ts) =
   Fact tag an (map getRightTerm ts)

-- | Get all variables inside a fact
getFactVariables :: LNFact -> [LVar]
getFactVariables (Fact _ _ ts) =
   map fst $ varOccurences ts

-- | If all the fact terms are simple and different msg variables (i.e., not fresh or public), returns the list of all these variables. Otherwise returns Nothing. [This could be relaxed to work for all variables (including fresh and public) if Facts were typed, so that an argument would always have to be fresh or public or general.]
isTrivialFact :: LNFact -> Maybe [LVar]
isTrivialFact (Fact _ _ ts) = case ts of
      []   -> Just []
      x:xs -> Prelude.foldl combine (getMsgVar x) (map getMsgVar xs)
    where
      combine :: Maybe [LVar] -> Maybe [LVar] -> Maybe [LVar]
      combine Nothing    _        = Nothing
      combine (Just _ )  Nothing  = Nothing
      combine (Just l1) (Just l2) = if noDuplicates l1 l2 then Just (l1++l2) else Nothing

      noDuplicates l1 l2 = S.null (S.intersection (S.fromList l1) (S.fromList l2))

newVariables :: [LNFact] -> [LNFact] -> [LNTerm]
newVariables prems concs = map varTerm $ S.toList newvars
  where
    newvars = S.difference concvars premvars
    premvars = S.fromList $ concatMap getFactVariables prems
    concvars = S.fromList $ concatMap getFactVariables concs

------------------------------------------------------------------------------
-- Pretty Printing
------------------------------------------------------------------------------

-- | The name of a fact tag, e.g., @factTagName KUFact = "KU"@.
factTagName :: FactTag -> String
factTagName tag = case tag of
    KUFact            -> "KU"
    KDFact            -> "KD"
    DedFact           -> "Ded"
    InFact            -> "In"
    OutFact           -> "Out"
    FreshFact         -> "Fr"
    (ProtoFact _ n _) -> n
    TermFact          -> "Term"

-- | Show a fact tag as a 'String'. This is the 'factTagName' prefixed with
-- the multiplicity.
showFactTag :: FactTag -> String
showFactTag tag =
    (++ factTagName tag) $ case factTagMultiplicity tag of
                             Linear     -> ""
                             Persistent -> "!"

-- | Show a fact tag together with its aritiy.
showFactTagArity :: FactTag -> String
showFactTagArity tag = showFactTag tag ++ "/" ++ show (factTagArity tag)

-- | Show fact annotation
showFactAnnotation :: FactAnnotation -> String
showFactAnnotation an = case an of
    SolveFirst     -> "+"
    SolveLast      -> "-"
    NoSources      -> "no_precomp"

-- | Pretty print a fact.
prettyFact :: Document d => (t -> d) -> Fact t -> d
prettyFact ppTerm (Fact tag an ts)
  | factTagArity tag /= length ts = ppFact ("MALFORMED-" ++ show tag) ts <> ppAnn an
  | otherwise                     = ppFact (showFactTag tag) ts <> ppAnn an
  where
    ppFact n t = nestShort' (n ++ "(") ")" . fsep . punctuate comma $ map ppTerm t
    ppAnn ann = if S.null ann then text "" else
        brackets . fsep . punctuate comma $ map (text . showFactAnnotation) $ S.toList ann

-- | Pretty print a 'NFact'.
prettyNFact :: (Document d, Show v) => NFact v -> d
prettyNFact = prettyFact prettyNTerm

-- | Pretty print a 'LFact'.
prettyLNFact :: Document d => LNFact -> d
<<<<<<< HEAD
prettyLNFact = prettyFact prettyNTerm 
=======
prettyLNFact = prettyFact prettyNTerm
>>>>>>> c78c7afd
<|MERGE_RESOLUTION|>--- conflicted
+++ resolved
@@ -1,4 +1,3 @@
-<<<<<<< HEAD
 {-# LANGUAGE DeriveAnyClass        #-}
 {-# LANGUAGE DeriveDataTypeable    #-}
 {-# LANGUAGE DeriveGeneric         #-}
@@ -6,12 +5,10 @@
 {-# LANGUAGE FlexibleInstances     #-}
 {-# LANGUAGE MultiParamTypeClasses #-}
 {-# LANGUAGE TemplateHaskell       #-}
-=======
 {-# LANGUAGE DeriveDataTypeable #-}
 {-# LANGUAGE FlexibleContexts   #-}
 {-# LANGUAGE DeriveGeneric        #-}
 {-# LANGUAGE DeriveAnyClass       #-}
->>>>>>> c78c7afd
 -- |
 -- Copyright   : (c) 2011, 2012 Benedikt Schmidt & Simon Meier
 -- License     : GPL v3 (see LICENSE)
@@ -535,8 +532,4 @@
 
 -- | Pretty print a 'LFact'.
 prettyLNFact :: Document d => LNFact -> d
-<<<<<<< HEAD
-prettyLNFact = prettyFact prettyNTerm 
-=======
-prettyLNFact = prettyFact prettyNTerm
->>>>>>> c78c7afd
+prettyLNFact = prettyFact prettyNTerm