{-# LANGUAGE DeriveDataTypeable         #-}
{-# LANGUAGE DeriveGeneric              #-}
{-# LANGUAGE GeneralizedNewtypeDeriving #-}
{-# LANGUAGE ScopedTypeVariables        #-}
{-# LANGUAGE TemplateHaskell            #-}
{-# LANGUAGE TupleSections              #-}
{-# LANGUAGE TypeOperators              #-}
{-# LANGUAGE ViewPatterns               #-}
-- |
-- Copyright   : (c) 2010-2012 Benedikt Schmidt, Simon Meier
-- License     : GPL v3 (see LICENSE)
--
-- Maintainer  : Benedikt Schmidt <beschmi@gmail.com>
-- Portability : GHC only
--
-- Support for reasoning with and about disjunctions of substitutions.
module Theory.Tools.EquationStore (
  -- * Equations
    SplitId(..)

  , EqStore(..)
  , emptyEqStore
  , eqsSubst
  , eqsConj

  -- ** Equalitiy constraint conjunctions
  , falseEqConstrConj

  -- ** Queries
  , eqsIsFalse


  -- ** Adding equalities
  , addEqs
  , addRuleVariants
  , addDisj

  -- ** Case splitting
  , performSplit
  , dropNameHintsBound

  , splits
  , splitSize
  , splitExists

  -- * Simplification
  , simp
  , simpDisjunction

  -- ** Pretty printing
  , prettyEqStore
) where

import           GHC.Generics          (Generic)
import           Logic.Connectives
import           Term.Unification
import           Theory.Text.Pretty

import           Control.Monad.Fresh
import           Control.Monad.Bind
import           Control.Monad.Reader
import           Extension.Prelude
import           Utils.Misc

import           Debug.Trace.Ignore

import           Control.Basics
import           Control.DeepSeq
import           Control.Monad.State   hiding (get, modify, put)
import qualified Control.Monad.State   as MS

import           Data.Binary
<<<<<<< HEAD
-- import           Data.Data
=======
>>>>>>> 4f27b23a
import qualified Data.Foldable         as F
import           Data.List          (delete,find,intersect,intersperse,nub,(\\))
import           Data.Maybe
import qualified Data.Set              as S
import           Extension.Data.Label  hiding (for, get)
import qualified Extension.Data.Label  as L
-- import           Extension.Data.Monoid

------------------------------------------------------------------------------
-- Equation Store                                                --
------------------------------------------------------------------------------

-- | Index of disjunction in equation store
newtype SplitId = SplitId { unSplitId :: Integer }
  deriving( Eq, Ord, Show, Enum, Binary, NFData )

instance HasFrees SplitId where
    foldFrees    _   = const mempty
    foldFreesOcc _ _ = const mempty
    mapFrees     _   = pure

-- FIXME: Make comment parse.
--
-- The semantics of an equation store
-- > EqStore sigma_free
-- >         [ [sigma_i1,..,sigma_ik_i] | i <- [1..l] ]
-- where sigma_free = {t1/x1, .., tk/xk} is
-- >    (x1 = t1 /\ .. /\ xk = tk)
-- > /\_{i in [1..l]}
-- >    ([|sigma_i1|] \/ .. \/ [|sigma_ik_1|] \/ [|mtinfo_i|]
-- where @[|{t_1/x_1,..,t_l/x_l}|] = EX vars(t1,..,tl). x_1 = t1 /\ .. /\ x_l = t_l@.
-- Note that the 'LVar's in the range of a substitution are interpreted as
-- fresh variables, i.e., different by construction from the x_i which are
-- free variables.
--
-- The variables in the domain of the substitutions sigma_ij and all
-- variables in sigma_free are free (usually globally existentially quantified).
-- We use Conj [] as a normal form to denote True and Conj [Disj []]
-- as a normal form to denote False.
-- We say a variable @x@ is constrained by a disjunction if there is a substition
-- @s@ in the disjunction with @x `elem` dom s@.
data EqStore = EqStore {
      _eqsSubst       :: LNSubst
    , _eqsConj        :: Conj (SplitId, S.Set LNSubstVFresh)
    , _eqsNextSplitId :: SplitId
    }
  deriving( Eq, Ord, Generic )

instance NFData EqStore
instance Binary EqStore

$(mkLabels [''EqStore])

-- | @emptyEqStore@ is the empty equation store.
emptyEqStore :: EqStore
emptyEqStore = EqStore emptySubst (Conj []) (SplitId 0)

-- | @True@ iff the 'EqStore' is contradictory.
eqsIsFalse :: EqStore -> Bool
eqsIsFalse = any ((S.empty == ) . snd) . getConj . L.get eqsConj

-- | The false conjunction. It is always identified with split number -1.
falseEqConstrConj :: Conj (SplitId, S.Set LNSubstVFresh)
falseEqConstrConj = Conj [ (SplitId (-1), S.empty) ]

dropNameHintsBound :: EqStore -> EqStore
dropNameHintsBound = modify eqsConj (Conj . map (second (S.map dropNameHintsLNSubstVFresh)) . getConj)

dropNameHintsLNSubstVFresh :: LNSubstVFresh -> LNSubstVFresh
dropNameHintsLNSubstVFresh subst =
    substFromListVFresh $ zip (map fst slist)
                              ((`evalFresh` nothingUsed) . (`evalBindT` noBindings) $ renameDropNamehint (map snd slist))
  where slist = substToListVFresh subst

-- Instances
------------

instance Apply SplitId where
    apply _ = id

instance HasFrees EqStore where
    foldFrees f (EqStore subst substs nextSplitId) =
        foldFrees f subst <> foldFrees f substs <> foldFrees f nextSplitId
    foldFreesOcc  _ _ = const mempty
    mapFrees f (EqStore subst substs nextSplitId) =
        EqStore <$> mapFrees f subst
                <*> mapFrees f substs
                <*> mapFrees f nextSplitId



-- Equation Store
----------------------------------------------------------------------

-- | We use the empty set (disjunction) to denote false.
falseDisj :: S.Set LNSubstVFresh
falseDisj = S.empty


-- Dealing with equations
----------------------------------------------------------------------

-- | Returns the list of all @SplitId@s valid for the given equation store
-- sorted by the size of the disjunctions.
splits :: EqStore -> [SplitId]
splits eqs = map fst $ nub $ sortOn snd
    [ (idx, S.size conj) | (idx, conj) <- getConj $ L.get eqsConj eqs ]

-- | Returns 'True' if the 'SplitId' is valid.
splitExists :: EqStore -> SplitId -> Bool
splitExists eqs = isJust . splitSize eqs

-- | Returns the number of cases for a given 'SplitId'.
splitSize :: EqStore -> SplitId -> Maybe Int
splitSize eqs sid =
    (S.size . snd) <$> (find ((sid ==) . fst) $ getConj $ L.get eqsConj $ eqs)

-- | Add a disjunction to the equation store at the beginning
addDisj :: EqStore -> (S.Set LNSubstVFresh) -> (EqStore, SplitId)
addDisj eqStore disj =
    (   modify eqsConj ((Conj [(sid, disj)]) `mappend`)
      $ modify eqsNextSplitId succ
      $ eqStore
    , sid
    )
  where
    sid = L.get eqsNextSplitId eqStore

-- | @performSplit eqs i@ performs a case-split on the first disjunction
-- with the given 'SplitId'.
performSplit :: EqStore -> SplitId -> Maybe [EqStore]
performSplit eqStore idx =
    case break ((idx ==) . fst) (getConj $ L.get eqsConj eqStore) of
        (_, [])                   -> Nothing
        (before, (_, disj):after) -> Just $
            mkNewEqStore before after <$> S.toList disj
  where
    mkNewEqStore before after subst =
        fst $ addDisj (set eqsConj (Conj (before ++ after)) eqStore)
                      (S.singleton subst)

-- | Add a list of term equalities to the equation store. Returns the split
-- identifier of the disjunction in resulting equation store.
addEqs :: MonadFresh m
       => MaudeHandle -> [Equal LNTerm] -> EqStore -> m (EqStore, Maybe SplitId)
addEqs hnd eqs0 eqStore =
    case unifyLNTermFactored eqs `runReader` hnd of
        (_, []) ->
            return (set eqsConj falseEqConstrConj eqStore, Nothing)
        (subst, [substFresh]) | substFresh == emptySubstVFresh ->
            return (applyEqStore hnd subst eqStore, Nothing)
        (subst, substs) -> do
            let (eqStore', sid) = addDisj (applyEqStore hnd subst eqStore)
                                          (S.fromList substs)
            return (eqStore', Just sid)
            {-
            case splitStrat of
                SplitLater ->
                    return [ addDisj (applyEqStore hnd subst eqStore) (S.fromList substs) ]
                SplitNow ->
                    addEqsAC (modify eqsSubst (compose subst) eqStore)
                        <$> simpDisjunction hnd (const False) (Disj substs)
            -}
  where
    eqs = apply (L.get eqsSubst eqStore) $ trace (unlines ["addEqs: ", show eqs0]) $ eqs0
    {-
    addEqsAC eqSt (sfree, Nothing)   = [ applyEqStore hnd sfree eqSt ]
    addEqsAC eqSt (sfree, Just disj) =
      fromMaybe (error "addEqsSplit: impossible, splitAtPos failed")
                (splitAtPos (applyEqStore hnd sfree (addDisj eqSt (S.fromList disj))) 0)
-}

-- | Apply a substitution to an equation store and bring resulting equations into
--   normal form again by using unification.
applyEqStore :: MaudeHandle -> LNSubst -> EqStore -> EqStore
applyEqStore hnd asubst eqStore
    | dom asubst `intersect` varsRange asubst /= [] || trace (show ("applyEqStore", asubst, eqStore)) False
    = error $ "applyEqStore: dom and vrange not disjoint for `"++show asubst++"'"
    | otherwise
    = modify eqsConj (fmap (second (S.fromList . concatMap applyBound  . S.toList))) $
          set eqsSubst newsubst eqStore
  where
    newsubst = asubst `compose` L.get eqsSubst eqStore
    applyBound s = map (restrictVFresh (varsRange newsubst ++ domVFresh s)) $
        (`runReader` hnd) $ unifyLNTerm
          [ Equal (apply newsubst (varTerm lv)) t
          | let slist = substToListVFresh s,
            -- variables in the range are fresh, so we have to rename
            -- them away from all other variables in unification problem
            -- NOTE: these variables never enter the global context
            let ran = renameAvoiding (map snd slist)
                                     (domVFresh s ++ varsRange newsubst),
            (lv,t) <- zip (map fst slist) ran
          ]

{- NOTES for @applyEqStore tau@ to a fresh substitution sigma:
[ FIXME: extend explanation to multiple unifiers ]
Let dom(sigma) = x1,..,xk, vrange(sigma) = y1, .. yl, vrange(tau) = z1,..,zn
Fresh substitution denotes formula
  exists #y1, .., #yl. x1 = t1 /\ .. /\ xk = tk
for variables #yi that do not clash with xi and zi [renameAwayFrom]
and with vars(ti) `subsetOf` [#y1, .. #yl].
We apply tau with vrange(tau) = z1,..,zn to the formula to obtain
  exists ##y1, .., ##yl. tau(x1) = t1 /\ .. /\ tau(xk) = tk
unification then yields a lemma
  forall xi zi #yi.
    tau(x1) = t1 /\ .. /\ tau(xk) = tk
    <-> exists vars(s1,..sm). x1 = .. /\ z1 = .. /\ #y1 = ..
So we have
  exists #y1, .., #yl.
    exists vars(s1,..sm). x1 = .. /\ z1 = .. /\ #y1 = ..
<=>
  exists vars(s1,..sm). x1 = .. /\ z1 = ..
      /\  (exists #y1, .., #yl. #y1 = ..)
<=> [restric]
  exists vars(s1,..sm). x1 = .. /\ z1 = .. /\ True
-}

-- | Add the given rule variants.
addRuleVariants :: Disj LNSubstVFresh -> EqStore -> (EqStore, SplitId)
addRuleVariants (Disj substs) eqStore
    | dom freeSubst `intersect` concatMap domVFresh substs /= []
    = error $ "addRuleVariants: Nonempty intersection between domain of variants and free substitution. "
              ++"This case has not been implemented, add rule variants earlier."
    | otherwise = addDisj eqStore (S.fromList substs)
  where
    freeSubst = L.get eqsSubst eqStore


{-
-- | Return the set of variables that is constrained by disjunction at give position.
constrainedVarsPos :: EqStore -> Int -> [LVar]
constrainedVarsPos eqStore k
    | k < length conj = frees (conj!!k)
    | otherwise       = []
  where
    conj = getConj . L.get eqsConj $ eqStore
-}

-- Simplifying disjunctions
----------------------------------------------------------------------

-- | Simplify given disjunction via EqStore simplification. Obtains fresh
--   names for variables from the underlying 'MonadFresh'.
simpDisjunction :: MonadFresh m
                => MaudeHandle
                -> (LNSubst -> LNSubstVFresh -> Bool)
                -> Disj LNSubstVFresh
                -> m (LNSubst, Maybe [LNSubstVFresh])
simpDisjunction hnd isContr disj0 = do
    eqStore' <- simp hnd isContr eqStore
    return (L.get eqsSubst eqStore', wrap $ L.get eqsConj eqStore')
  where
    eqStore = fst $ addDisj emptyEqStore (S.fromList $ getDisj $ disj0)
    wrap (Conj [])          = Nothing
    wrap (Conj [(_, disj)]) = Just $ S.toList disj
    wrap conj               =
        error ("simplifyDisjunction: imposible, unexpected conjunction `"
               ++ show conj ++ "'")


-- Simplification
----------------------------------------------------------------------

-- | @simp eqStore@ simplifies the equation store.
simp :: MonadFresh m => MaudeHandle -> (LNSubst -> LNSubstVFresh -> Bool) -> EqStore -> m EqStore
simp hnd isContr eqStore =
    execStateT (whileTrue (simp1 hnd isContr))
               (trace (show ("eqStore", eqStore)) eqStore)


-- | @simp1@ tries to execute one simplification step
--   for the equation store. It returns @True@ if
--   the equation store was modified.
simp1 :: MonadFresh m => MaudeHandle -> (LNSubst -> LNSubstVFresh -> Bool) -> StateT EqStore m Bool
simp1 hnd isContr = do
    eqs <- MS.get
    if eqsIsFalse eqs
        then return False
        else do
          b1 <- simpMinimize (isContr (L.get eqsSubst eqs))
          b2 <- simpRemoveRenamings
          b3 <- simpEmptyDisj
          b4 <- foreachDisj hnd simpSingleton
          b5 <- foreachDisj hnd simpAbstractSortedVar
          b6 <- foreachDisj hnd simpIdentify
          b7 <- foreachDisj hnd simpAbstractFun
          b8 <- foreachDisj hnd simpAbstractName
          (trace (show ("simp:", [b1, b2, b3, b4, b5, b6, b7, b8]))) $
              return $ (or [b1, b2, b3, b4, b5, b6, b7, b8])


-- | Remove variable renamings in fresh substitutions.
simpRemoveRenamings :: MonadFresh m => StateT EqStore m Bool
simpRemoveRenamings = do
    conj <- gets (L.get eqsConj)
    if F.any (S.foldl' (\b subst -> b || domVFresh subst /= domVFresh (removeRenamings subst)) False . snd) conj
      then modM eqsConj (fmap (second $ S.map removeRenamings)) >> return True
      else return False


-- | If empty disjunction is found, the whole conjunct
--   can be simplified to False.
simpEmptyDisj :: MonadFresh m => StateT EqStore m Bool
simpEmptyDisj = do
    conj <- getM eqsConj
    if (F.any ((== falseDisj) . snd) conj && conj /= falseEqConstrConj)
      then eqsConj =: falseEqConstrConj >> return True
      else return False


-- | If there is a singleton disjunction, it can be
--   composed with the free substitution.
simpSingleton :: MonadFresh m
              => [LNSubstVFresh]
              -> m (Maybe (Maybe LNSubst, [S.Set LNSubstVFresh]))
simpSingleton [subst0] = do
        subst <- freshToFree subst0
        return (Just (Just subst, []))
simpSingleton _        = return Nothing


-- | If all substitutions @si@ map a variable @v@ to terms with the same
--   outermost function symbol @f@, then they all contain the common factor
--   @{v |-> f(x1,..,xk)}@ for fresh variables xi and we can replace
--   @x |-> ..@ by @{x1 |-> ti1, x2 |-> ti2, ..}@ in all substitutions @si@.
simpAbstractFun :: MonadFresh m
                => [LNSubstVFresh]
                -> m (Maybe (Maybe LNSubst, [S.Set LNSubstVFresh]))
simpAbstractFun []             = return Nothing
simpAbstractFun (subst:others) = case commonOperators of
    [] -> return Nothing
    -- abstract all arguments
    (v, o, argss@(args:_)):_ | all ((==length args) . length) argss -> do
        fvars <- mapM (\_ -> freshLVar "x" LSortMsg) args
        let substs' = zipWith (abstractAll v fvars) (subst:others) argss
            fsubst  = substFromList [(v, fApp o (map varTerm fvars))]
        return $ Just (Just fsubst, [S.fromList substs'])
    -- abstract first two arguments
    (v, o@(AC _), argss):_ -> do
        fv1 <- freshLVar "x" LSortMsg
        fv2 <- freshLVar "x" LSortMsg
        let substs' = zipWith (abstractTwo o v fv1 fv2) (subst:others) argss
            fsubst  = substFromList [(v, fApp o (map varTerm [fv1,fv2]))]
        return $ Just (Just fsubst, [S.fromList substs'])
    (_, _ ,_):_ ->
        error "simpAbstract: impossible, invalid arities or List operator encountered."
  where
    commonOperators = do
        (v, viewTerm -> FApp o args) <- substToListVFresh subst
        let images = map (\s -> imageOfVFresh s v) others
            argss  = [ args' | Just (viewTerm -> FApp o' args') <- images, o' == o ]
        guard (length argss == length others)
        return (v, o, args:argss)

    abstractAll v freshVars s args = substFromListVFresh $
        filter ((/= v) . fst) (substToListVFresh s) ++ zip freshVars args

    abstractTwo o v fv1 fv2 s args = substFromListVFresh $
        filter ((/= v) . fst) (substToListVFresh s) ++ newMappings args
      where
        newMappings []      =
            error "simpAbstract: impossible, AC symbols must have arity >= 2."
        newMappings [a1,a2] = [(fv1, a1), (fv2, a2)]
        -- here we always abstract from left to right and do not
        -- take advantage of the AC property of o
        newMappings (a:as)  = [(fv1, a),  (fv2, fApp o as)]


-- | If all substitutions @si@ map a variable @v@ to the same name @n@,
--   then they all contain the common factor
--   @{v |-> n}@ and we can remove @{v -> n}@ from all substitutions @si@
simpAbstractName :: MonadFresh m
                 => [LNSubstVFresh]
                 -> m (Maybe (Maybe LNSubst, [S.Set LNSubstVFresh]))
simpAbstractName []             = return Nothing
simpAbstractName (subst:others) = case commonNames of
    []           -> return Nothing
    (v, c):_     ->
        return $ Just (Just $ substFromList [(v, c)]
                      , [S.fromList (map (\s -> restrictVFresh (delete v (domVFresh s)) s) (subst:others))])
  where
    commonNames = do
        (v, c@(viewTerm -> Lit (Con _))) <- substToListVFresh subst
        let images = map (\s -> imageOfVFresh s v) others
        guard (length images == length [ () | Just c' <- images, c' == c])
        return (v, c)


-- | If all substitutions @si@ map a variable @v@ to variables @xi@ of the same
--   sort @s@ then they all contain the common factor
--   @{v |-> y}@ for a fresh variable of sort @s@
--   and we can replace @{v -> xi}@ by @{y -> xi}@ in all substitutions @si@
simpAbstractSortedVar :: MonadFresh m
                      => [LNSubstVFresh]
                      -> m (Maybe (Maybe LNSubst, [S.Set LNSubstVFresh]))
simpAbstractSortedVar []             = return Nothing
simpAbstractSortedVar (subst:others) = case commonSortedVar of
    []            -> return Nothing
    (v, s, lvs):_ -> do
        fv <- freshLVar (lvarName v) s
        return $ Just (Just $ substFromList [(v, varTerm fv)]
                      , [S.fromList (zipWith (replaceMapping v fv) lvs (subst:others))])
  where
    commonSortedVar = do
        (v, (viewTerm -> Lit (Var lx))) <- substToListVFresh subst
        guard (sortCompare (lvarSort v)  (lvarSort lx) == Just GT)
        let images = map (\s -> imageOfVFresh s v) others
            -- FIXME: could be generalized to choose topsort s of all images if s < sortOf v
            --        could also be generalized to terms of a given sort
            goodImages = [ ly | Just (viewTerm -> Lit (Var ly)) <- images, lvarSort lx == lvarSort ly]
        guard (length images == length goodImages)
        return (v, lvarSort lx, (lx:goodImages))
    replaceMapping v fv lv sigma =
        substFromListVFresh $ (filter ((/=v) . fst) $ substToListVFresh sigma) ++ [(fv, varTerm lv)]

-- | If all substitutions @si@ map two variables @x@ and @y@ to identical terms @ti@,
--   then they all contain the common factor @{x |-> y}@ for a fresh variable @z@
--   and we can remove @{x |-> ti}@ from all @si@.
simpIdentify :: MonadFresh m
             => [LNSubstVFresh]
             -> m (Maybe (Maybe LNSubst, [S.Set LNSubstVFresh]))
simpIdentify []             = return Nothing
simpIdentify (subst:others) = case equalImgPairs of
    []         -> return Nothing
    ((v,v'):_) -> do
        let (vkeep, vremove) = case sortCompare (lvarSort v) (lvarSort v') of
                                 Just GT -> (v', v)
                                 Just _  -> (v, v')
                                 Nothing -> error $ "EquationStore.simpIdentify: impossible, variables with incomparable sorts: "
                                                    ++ show v ++" and "++ show v'
        return $ Just (Just  (substFromList [(vremove, varTerm vkeep)]),
                       [S.fromList (map (removeMappings [vkeep]) (subst:others))])
  where
    equalImgPairs = do
        (v,t)    <- substToListVFresh subst
        (v', t') <- substToListVFresh subst
        guard (t == t' && v < v' && all (agrees_on v v') others)
        return (v,v')
    agrees_on v v' s =
        imageOfVFresh s v == imageOfVFresh s v' && isJust (imageOfVFresh s v)
    removeMappings vs s = restrictVFresh (domVFresh s \\ vs) s


-- | Simplify by removing substitutions that occur twice in a disjunct.
--   We could generalize this function by using AC-equality or subsumption.
simpMinimize :: MonadFresh m => (LNSubstVFresh -> Bool) -> StateT EqStore m Bool
simpMinimize isContr = do
    conj <- MS.gets (L.get eqsConj)
    if F.any (F.any check . snd) conj
      then MS.modify (set eqsConj (fmap (second minimize) conj)) >> return True
      else return False
  where
    minimize substs
      | emptySubstVFresh `S.member` substs = S.singleton emptySubstVFresh
      | otherwise                          = S.filter (not . isContr) substs

    check subst = subst == emptySubstVFresh || isContr subst


-- | Traverse disjunctions and execute @f@ until it returns
--   @Just (mfreeSubst, disjs)@.
--   Then the @disjs@ is inserted at the current position, if @mfreeSubst@ is
--   @Just freesubst@, then it is applied to the equation store. @True@ is
--   returned if any modifications took place.
foreachDisj :: forall m. MonadFresh m
            => MaudeHandle
            -> ([LNSubstVFresh] -> m (Maybe (Maybe LNSubst, [S.Set LNSubstVFresh])))
            -> StateT EqStore m Bool
foreachDisj hnd f =
    go [] =<< gets (getConj . L.get eqsConj)
  where
    go :: [(SplitId, S.Set LNSubstVFresh)] -> [(SplitId, S.Set LNSubstVFresh)] -> StateT EqStore m Bool
    go _     []               = return False
    go lefts ((idx,d):rights) = do
        b <- lift $ f (S.toList d)
        case b of
          Nothing              -> go ((idx,d):lefts) rights
          Just (msubst, disjs) -> do
              eqsConj =: Conj (reverse lefts ++ ((,) idx <$> disjs) ++ rights)
              maybe (return ()) (\s -> MS.modify (applyEqStore hnd s)) msubst
              return True

------------------------------------------------------------------------------
-- Pretty printing
------------------------------------------------------------------------------

-- | Pretty print an 'EqStore'.
prettyEqStore :: HighlightDocument d => EqStore -> d
prettyEqStore eqs@(EqStore substFree (Conj disjs) _nextSplitId) = vcat $
  [if eqsIsFalse eqs then text "CONTRADICTORY" else emptyDoc] ++
  map combine
    [ ("subst", vcat $ prettySubst (text . show) (text . show) substFree)
    , ("conj",  vcat $ map ppDisj disjs)
    ]
  where
    combine (header, d) = fsep [keyword_ header <> colon, nest 2 d]
    ppDisj (idx, substs) =
        text (show (unSplitId idx) ++ ".") <-> numbered' conjs
      where
        conjs  = map ppSubst $ S.toList substs

    ppEq (a,b) =
      prettyNTerm (lit (Var a)) $$ nest (6::Int) (opEqual <-> prettyNTerm b)

    ppSubst subst = sep
      [ hsep (opExists : map prettyLVar (varsRangeVFresh subst)) <> opDot
      , nest 2 $ fsep $ intersperse opLAnd $ map ppEq $ substToListVFresh subst
      ]


-- Derived and delayed instances
--------------------------------

instance Show EqStore where
    show = render . prettyEqStore<|MERGE_RESOLUTION|>--- conflicted
+++ resolved
@@ -70,10 +70,6 @@
 import qualified Control.Monad.State   as MS
 
 import           Data.Binary
-<<<<<<< HEAD
--- import           Data.Data
-=======
->>>>>>> 4f27b23a
 import qualified Data.Foldable         as F
 import           Data.List          (delete,find,intersect,intersperse,nub,(\\))
 import           Data.Maybe
