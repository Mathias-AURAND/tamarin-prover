--- conflicted
+++ resolved
@@ -58,11 +58,7 @@
 --      to obtain DNF of equations.
 --   4. Simplify rule.
 variantsProtoRule :: MaudeHandle -> ProtoRuleE -> ProtoRuleAC
-<<<<<<< HEAD
-variantsProtoRule hnd ru@(Rule ri prems0 concs0 acts0 nvs0) =
-=======
-variantsProtoRule hnd ru@(Rule (ProtoRuleEInfo na attr) prems0 concs0 acts0) =
->>>>>>> b7625d4f
+variantsProtoRule hnd ru@(Rule (ProtoRuleEInfo na attr) prems0 concs0 acts0 nvs0) =
     -- rename rule to decrease variable indices
     (`Precise.evalFresh` Precise.nothingUsed) . renamePrecise  $ convertRule `evalFreshAvoiding` ru
   where
@@ -110,13 +106,9 @@
       where getHint (viewTerm -> Lit (Var v)) = lvarName v
             getHint _                         = "z"
 
-<<<<<<< HEAD
     makeRule (ps, cs, as, nvs) subst freshSubsts0 =
-        Rule (ProtoRuleACInfo ri (Disj freshSubsts) []) prems concs acts newvs
-=======
-    makeRule (ps, cs, as) subst freshSubsts0 =
-        Rule (ProtoRuleACInfo na attr (Disj freshSubsts) []) prems concs acts
->>>>>>> b7625d4f
+        Rule (ProtoRuleACInfo na attr (Disj freshSubsts) []) prems concs acts newvs
+
       where prems = apply subst ps
             concs = apply subst cs
             acts  = apply subst as
