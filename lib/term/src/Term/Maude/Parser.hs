--- conflicted
+++ resolved
@@ -183,18 +183,11 @@
     ++
     (if enableDH msig
        then
-<<<<<<< HEAD
        [ theoryOpEq "one : -> Msg"
+       , theoryOpEq "DH_neutral  : -> Msg"       
        , theoryOpEq "exp : Msg Msg -> Msg"
        , theoryOpAC "mult : Msg Msg -> Msg [comm assoc]"
        , theoryOpEq "inv : Msg -> Msg" ]
-=======
-       [ theoryOp "one : -> Msg"
-       , theoryOp "DH_neutral  : -> Msg"
-       , theoryOp "exp : Msg Msg -> Msg"
-       , theoryOp "mult : Msg Msg -> Msg [comm assoc]"
-       , theoryOp "inv : Msg -> Msg" ]
->>>>>>> 6005d13a
        else [])
     ++
     (if enableBP msig
