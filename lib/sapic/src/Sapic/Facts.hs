{-# LANGUAGE RecordWildCards #-}
-- Copyright   : (c) 2019 Robert Künnemann
-- License     : GPL v3 (see LICENSE)
--
-- Maintainer  : Robert Künnemann <robert@kunnemann.de>
-- Portability : GHC only
--
-- Translation specific fact types that are translated into LNFacts
module Sapic.Facts (
     TransAction(..)
   , TransFact(..)
   , SpecialPosition(..)
   , AnnotatedRule(..)
   , mapAct
   , StateKind(..)
   , isSemiState
   , isState
   , isNonSemiState
   , addVarToState
   , factToFact
   , actionToFact
   , actionToFactFormula
   , toRule
   , varMID
   , varProgress
   , msgVarProgress
   , propagateNames
) where
-- import Data.Maybe
-- import Data.Foldable
-- import Control.Exception
-- import Control.Monad.Fresh
-- import Control.Monad.Catch
-- import Sapic.Exceptions
import Theory
-- import Theory.Text.Parser
import Theory.Sapic
import Theory.Sapic.Print
import Sapic.Annotation
-- import Theory.Model.Rule
-- import Theory.Model.Rule
-- import Data.Typeable
-- import Data.Text
import Data.Char
import Data.Bits
import qualified Data.Set as S
import Data.Color
-- import Control.Monad.Trans.FastFresh

-- | Facts that are used as actions
data TransAction =
  -- base translation
  InitEmpty
  --    storage
<<<<<<< HEAD
  | IsIn LNTerm LVar
  | IsNotSet LNTerm
  | InsertA LNTerm LNTerm
  | DeleteA LNTerm
  --    locks
  | LockUnnamed LNTerm LVar
  | LockNamed LNTerm LVar
  | UnlockUnnamed LNTerm LVar
  | UnlockNamed LNTerm LVar
  --     ass_immedeate
  | ChannelIn LNTerm
  | EventEmpty
=======
  | IsIn SapicTerm LVar
  | IsNotSet SapicTerm
  | InsertA SapicTerm SapicTerm
  | DeleteA SapicTerm
  -- locks
  | LockUnnamed SapicTerm LVar
  | LockNamed SapicTerm LVar
  | UnlockUnnamed SapicTerm LVar
  | UnlockNamed SapicTerm LVar
  -- in_event restriction
  | ChannelIn SapicTerm
  | EventEmpty
  -- support for msrs
>>>>>>> 13de4e84
  | TamarinAct LNFact
  -- predicate support
  | PredicateA LNFact
  | NegPredicateA LNFact
  -- progress translation
  | ProgressFrom ProcessPosition
  | ProgressTo ProcessPosition ProcessPosition
  -- reliable channels
  | Send ProcessPosition LNTerm
  | Receive ProcessPosition LNTerm
  -- to implement with accountability extension
  --- | InitId
  --- | StopId
  --- | EventId

-- | Facts that are used as premises and conclusions.
-- Most important one is the state, containing the variables currently
-- bound. Persistant variant for replication, and linear for all other
-- actions. Semistates are used in rules where a SAPIC step might take more
-- than one MSR step, i.e., messages over private channels.
data StateKind  = LState | PState | LSemiState | PSemiState
data TransFact =  Fr LVar | In LNTerm
            | Out LNTerm
            | FLet ProcessPosition LNTerm (S.Set LVar)
            | Message LNTerm LNTerm
            | Ack LNTerm LNTerm
            | State StateKind ProcessPosition (S.Set LVar)
            | MessageIDSender ProcessPosition
            | MessageIDReceiver ProcessPosition
            | TamarinFact LNFact
            -- pure storage
            | PureCell LNTerm LNTerm

data SpecialPosition = InitPosition -- initial position, is logically the predecessor of []
                     | NoPosition -- no real position, e.g., message id rule

-- | annotated rules know:
data AnnotatedRule ann = AnnotatedRule {
      processName  :: Maybe String    -- optional name for rules that are not bound to a process, e.g., Init
    , process      :: LProcess ann   -- process this rules was generated for
    , position     :: Either ProcessPosition SpecialPosition -- position of this process in top-level process
    , prems        :: [TransFact]     -- Facts/actions to be translated
    , acts         :: [TransAction]
    , concs        :: [TransFact]
    , restr        :: [SyntacticLNFormula]
    , index        :: Int             -- Index to distinguish multiple rules originating from the same process
}

-- | applies function acting on rule taple on annotated rule.
mapAct :: (([TransFact], [TransAction], [TransFact],[SyntacticLNFormula])
           -> ([TransFact], [TransAction], [TransFact],[SyntacticLNFormula]))
          -> AnnotatedRule ann -> AnnotatedRule ann
mapAct f anrule = let (l',a',r',res') = f (prems anrule, acts anrule,
                                           concs anrule, restr anrule)
                  in
                  anrule { prems = l', acts = a', concs = r', restr = res' }

isSemiState :: StateKind -> Bool
isSemiState LState = False
isSemiState PState = False
isSemiState LSemiState = True
isSemiState PSemiState = True

isNonSemiState :: TransFact -> Bool
isNonSemiState (State kind _ _) = not $ isSemiState kind
isNonSemiState _ = False

isState :: TransFact -> Bool
isState (State _ _ _) = True
isState _ = False

addVarToState :: LVar -> TransFact -> TransFact
addVarToState v' (State kind pos vs)  = State kind pos (v' `S.insert` vs)
addVarToState _ x = x

multiplicity :: StateKind -> Multiplicity
multiplicity LState = Linear
multiplicity LSemiState = Linear
multiplicity PState = Persistent
multiplicity PSemiState = Persistent

-- | map f to the name of a fact
mapFactName :: (String -> String) -> Fact t -> Fact t
mapFactName f fact =  fact { factTag = f' (factTag fact) }
    where f' (ProtoFact m s i) = ProtoFact m (f s) i
          f' ft = ft

-- Optimisation: have a diffent fact name for every (unique) locking variable
lockFactName :: LVar -> String
lockFactName v = "Lock_"++ show (lvarIdx v)

unlockFactName :: LVar -> String
unlockFactName v = "Unlock_" ++ show (lvarIdx v)

lockPubTerm :: LVar -> NTerm v
lockPubTerm = pubTerm . show . lvarIdx

varNameProgress :: ProcessPosition -> String
varNameProgress p = "prog_" ++ prettyPosition p

varProgress :: ProcessPosition -> LVar
varProgress p = LVar n s i
    where n = varNameProgress p
          s = LSortFresh
          i = 0

msgVarProgress :: ProcessPosition -> LVar
msgVarProgress p = LVar n s i
    where n = varNameProgress p
          s = LSortMsg
          i = 0

varMsgId :: ProcessPosition -> LVar
varMsgId p = LVar n s i
    where n = "mid_" ++ prettyPosition p
          s = LSortFresh
          i = 0

actionToFact :: TransAction -> Fact LNTerm
actionToFact InitEmpty = protoFact Linear "Init" []
  --  | StopId
  --  | EventEmpty
  --  | EventId
actionToFact (Send p t) = protoFact Linear "Send" [varTerm $ varMsgId p, t]
actionToFact (Receive p t) = protoFact Linear "Receive" [varTerm $ varMsgId p ,t]
actionToFact (IsIn t v)   =  protoFact Linear "IsIn" [t,varTerm v]
actionToFact (IsNotSet t )   =  protoFact Linear "IsNotSet" [t]
actionToFact (InsertA t1 t2)   =  protoFact Linear "Insert" [t1,t2]
actionToFact (DeleteA t )   =  protoFact Linear "Delete" [t]
actionToFact (ChannelIn t)   =  protoFact Linear "ChannelIn" [t]
actionToFact (EventEmpty)   =   protoFact Linear "Event" []
actionToFact (PredicateA f)   =  mapFactName (\s -> "Pred_" ++ s) f
actionToFact (NegPredicateA f)   =  mapFactName (\s -> "Pred_Not_" ++ s) f
actionToFact (LockNamed t v)   = protoFact Linear (lockFactName v) [lockPubTerm v,varTerm v, t ]
actionToFact (LockUnnamed t v)   = protoFact Linear "Lock" [lockPubTerm v, varTerm v, t ]
actionToFact (UnlockNamed t v) = protoFact Linear (unlockFactName v) [lockPubTerm v,varTerm v,t]
actionToFact (UnlockUnnamed t v) = protoFact Linear "Unlock" [lockPubTerm v,varTerm v,t]
actionToFact (ProgressFrom p) = protoFact Linear ("ProgressFrom_"++prettyPosition p) [varTerm $ varProgress p]
actionToFact (ProgressTo p pf) = protoFact Linear ("ProgressTo_"++prettyPosition p) $ [varTerm $ varProgress pf]
actionToFact (TamarinAct f) = f

toFreeMsgVariable :: LVar -> BVar LVar
toFreeMsgVariable (LVar name LSortFresh id') = Free $ LVar name LSortMsg id'
toFreeMsgVariable v = Free $ v

actionToFactFormula :: TransAction -> Fact (Term (Lit Name (BVar LVar)))
actionToFactFormula = fmap (fmap $ fmap toFreeMsgVariable) . actionToFact

-- | Term with variable for message id. Uniqueness ensured by process position.
varMID :: ProcessPosition -> LVar
varMID p = LVar n s i
    where n = "mid_" ++ prettyPosition p
          s = LSortFresh
          i = 0 -- This is the message index.
                -- We could also compute it from the position as before,
                -- but I don't see an advantage (yet)

factToFact :: TransFact -> Fact LNTerm
factToFact (Fr v) = freshFact $ varTerm (v)
factToFact (In t) = inFact t
factToFact (Out t) = outFact t
factToFact (FLet p t vars) = protoFact Linear ("Let"++ "_" ++ prettyPosition p) (t:ts)
      where
        ts = map varTerm (S.toList vars)
factToFact (Message t t') = protoFact Linear "Message" [t, t']
factToFact (Ack t t') = protoFact Linear "Ack" [t, t']
factToFact (MessageIDSender p) = protoFact Linear "MID_Sender" [ varTerm $ varMID p ]
factToFact (MessageIDReceiver p) = protoFact Linear "MID_Receiver" [ varTerm$ varMID p ]
factToFact (State kind p vars) = protoFact (multiplicity kind) (name kind ++ "_" ++ prettyPosition p) ts
    where
        name k = if isSemiState k then "Semistate" else "State"
        ts = map varTerm (S.toList vars)
factToFact (TamarinFact f) = f
factToFact (PureCell t1 t2) = protoFact Linear ("L_PureState") [t1, t2]


prettyEitherPositionOrSpecial:: Either ProcessPosition SpecialPosition -> String
prettyEitherPositionOrSpecial (Left pos) = prettyPosition pos
prettyEitherPositionOrSpecial (Right InitPosition) = "Init"
prettyEitherPositionOrSpecial (Right NoPosition) = ""

getTopLevelName :: (GoodAnnotation an) => Process an v -> [String]
getTopLevelName (ProcessNull ann) = getProcessNames ann
getTopLevelName (ProcessComb _ ann _ _) = getProcessNames ann
getTopLevelName (ProcessAction _ ann _) = getProcessNames ann

propagateNames :: (GoodAnnotation an) => Process an v-> Process an v
propagateNames = propagate' []
    where
      propagate' n (ProcessComb c an pl pr) = ProcessComb c
                                                (setProcessNames (n ++ getProcessNames an) an)
                                                (propagate' (n ++ getProcessNames an) pl)
                                                (propagate' (n ++ getProcessNames an) pr)
      propagate' n (ProcessAction a an p) = ProcessAction a
                                                (setProcessNames (n ++ getProcessNames an) an)
                                                (propagate' (n ++ getProcessNames an) p)
      propagate' n (ProcessNull an) = ProcessNull (setProcessNames (n ++ getProcessNames an) an)

crc32 :: String -> Int
crc32 s = foldl iter 0xffffffff (map ord s)
    where
        inner c = (c `shiftR` 1) `xor` (0xedb88329 .&. (-(c .&. 1)))
        iter c m = iterate inner (c `xor` m) !! 8

interpolate :: (Fractional t, Ord t) => HSV t -> HSV t -> t -> HSV t
interpolate (HSV h1 s1 v1) (HSV h2 s2 v2) a = HSV h' s' v'
      where
        h' = (h2 - h1) * a + h1
        s' = (s2 - s1) * a + s1
        v' = (v2 - v1) * a + v1

colorHash :: (Fractional t, Ord t) => String -> RGB t
colorHash s = RGB r g b
      where
        nthByte x n = (x `shiftR` (8*n)) .&. 0xff
        [r,g,b] = map ((/255) . fromIntegral . nthByte (crc32 s)) [0,1,2]

-- Computes a color for a list of strings by first computing
-- the CRC32 checksum of each string and then interpolating the
-- colors with an exponentionally decaying threshold (2^(-i)).
-- The interpolation is performed on colors in HSV representation.
-- To avoid to bright, dark, or saturated colors, the saturation
-- and luminance of the final color is normalized to to 0.5.
colorForProcessName :: [String] -> RGB Rational
colorForProcessName [] = RGB 255 255 255
colorForProcessName names = hsvToRGB $ normalize $ fst $ foldl f (head palette, 0::Int) (tail palette)
      where
        palette = map (rgbToHSV . colorHash) names
        normalize (HSV h _ _) = HSV h 0.5 0.5
        f (acc, i) v = (interpolate acc v (2^^(-i)), i+1)

toRule :: GoodAnnotation ann => AnnotatedRule ann -> Rule ProtoRuleEInfo
toRule AnnotatedRule{..} = -- this is a Record Wildcard
          Rule (ProtoRuleEInfo (StandRule name ) attr restr) l r a (newVariables l r)
          where
            name = case processName of
                Just s -> s
                Nothing -> stripNonAlphanumerical (prettySapicTopLevel process)
                         ++ "_" ++ show index ++ "_"
                         ++ prettyEitherPositionOrSpecial position
            attr = [ RuleColor $ colorForProcessName $ getTopLevelName process
                   , Process $ toProcess process]
            l = map factToFact prems
            a = map actionToFact acts
            r = map factToFact concs
            stripNonAlphanumerical = filter (\x -> isAlpha x)<|MERGE_RESOLUTION|>--- conflicted
+++ resolved
@@ -51,35 +51,20 @@
 data TransAction =
   -- base translation
   InitEmpty
-  --    storage
-<<<<<<< HEAD
+  -- storage
   | IsIn LNTerm LVar
   | IsNotSet LNTerm
   | InsertA LNTerm LNTerm
   | DeleteA LNTerm
-  --    locks
+  -- locks
   | LockUnnamed LNTerm LVar
   | LockNamed LNTerm LVar
   | UnlockUnnamed LNTerm LVar
   | UnlockNamed LNTerm LVar
-  --     ass_immedeate
+  -- in_event restriction
   | ChannelIn LNTerm
   | EventEmpty
-=======
-  | IsIn SapicTerm LVar
-  | IsNotSet SapicTerm
-  | InsertA SapicTerm SapicTerm
-  | DeleteA SapicTerm
-  -- locks
-  | LockUnnamed SapicTerm LVar
-  | LockNamed SapicTerm LVar
-  | UnlockUnnamed SapicTerm LVar
-  | UnlockNamed SapicTerm LVar
-  -- in_event restriction
-  | ChannelIn SapicTerm
-  | EventEmpty
   -- support for msrs
->>>>>>> 13de4e84
   | TamarinAct LNFact
   -- predicate support
   | PredicateA LNFact
@@ -313,7 +298,7 @@
 
 toRule :: GoodAnnotation ann => AnnotatedRule ann -> Rule ProtoRuleEInfo
 toRule AnnotatedRule{..} = -- this is a Record Wildcard
-          Rule (ProtoRuleEInfo (StandRule name ) attr restr) l r a (newVariables l r)
+          Rule (ProtoRuleEInfo (StandRule name) attr restr) l r a (newVariables l r)
           where
             name = case processName of
                 Just s -> s
@@ -325,4 +310,4 @@
             l = map factToFact prems
             a = map actionToFact acts
             r = map factToFact concs
-            stripNonAlphanumerical = filter (\x -> isAlpha x)+            stripNonAlphanumerical = filter isAlpha