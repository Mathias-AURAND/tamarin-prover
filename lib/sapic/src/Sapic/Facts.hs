--- conflicted
+++ resolved
@@ -311,9 +311,5 @@
             l = map factToFact prems
             a = map actionToFact acts
             r = map factToFact concs
-<<<<<<< HEAD
             stripNonAlphanumerical = filter isAlpha
-=======
-            stripNonAlphanumerical = filter isAlpha
-            unNull s = if null s then "p" else s
->>>>>>> c88aa5c9
+            unNull s = if null s then "p" else s